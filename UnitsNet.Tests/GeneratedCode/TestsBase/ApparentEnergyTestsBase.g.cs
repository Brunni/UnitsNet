//------------------------------------------------------------------------------
// <auto-generated>
//     This code was generated by \generate-code.bat.
//
//     Changes to this file will be lost when the code is regenerated.
//     The build server regenerates the code before each build and a pre-build
//     step will regenerate the code on each local build.
//
//     See https://github.com/angularsen/UnitsNet/wiki/Adding-a-New-Unit for how to add or edit units.
//
//     Add CustomCode\Quantities\MyQuantity.extra.cs files to add code to generated quantities.
//     Add UnitDefinitions\MyQuantity.json and run generate-code.bat to generate new units or quantities.
//
// </auto-generated>
//------------------------------------------------------------------------------

// Licensed under MIT No Attribution, see LICENSE file at the root.
// Copyright 2013 Andreas Gullberg Larsen (andreas.larsen84@gmail.com). Maintained at https://github.com/angularsen/UnitsNet.

using System;
using System.Collections.Generic;
using System.Globalization;
using System.Linq;
using System.Threading;
using UnitsNet.Tests.TestsBase;
using UnitsNet.Units;
using Xunit;

// Disable build warning CS1718: Comparison made to same variable; did you mean to compare something else?
#pragma warning disable 1718

// ReSharper disable once CheckNamespace
namespace UnitsNet.Tests
{
    /// <summary>
    /// Test of ApparentEnergy.
    /// </summary>
// ReSharper disable once PartialTypeWithSinglePart
    public abstract partial class ApparentEnergyTestsBase : QuantityTestsBase
    {
        protected abstract double KilovoltampereHoursInOneVoltampereHour { get; }
        protected abstract double MegavoltampereHoursInOneVoltampereHour { get; }
        protected abstract double VoltampereHoursInOneVoltampereHour { get; }

// ReSharper disable VirtualMemberNeverOverriden.Global
        protected virtual double KilovoltampereHoursTolerance { get { return 1e-5; } }
        protected virtual double MegavoltampereHoursTolerance { get { return 1e-5; } }
        protected virtual double VoltampereHoursTolerance { get { return 1e-5; } }
// ReSharper restore VirtualMemberNeverOverriden.Global

        protected (double UnitsInBaseUnit, double Tolerence) GetConversionFactor(ApparentEnergyUnit unit)
        {
            return unit switch
            {
                ApparentEnergyUnit.KilovoltampereHour => (KilovoltampereHoursInOneVoltampereHour, KilovoltampereHoursTolerance),
                ApparentEnergyUnit.MegavoltampereHour => (MegavoltampereHoursInOneVoltampereHour, MegavoltampereHoursTolerance),
                ApparentEnergyUnit.VoltampereHour => (VoltampereHoursInOneVoltampereHour, VoltampereHoursTolerance),
                _ => throw new NotSupportedException()
            };
        }

        public static IEnumerable<object[]> UnitTypes = new List<object[]>
        {
            new object[] { ApparentEnergyUnit.KilovoltampereHour },
            new object[] { ApparentEnergyUnit.MegavoltampereHour },
            new object[] { ApparentEnergyUnit.VoltampereHour },
        };

        [Fact]
        public void DefaultCtor_ReturnsQuantityWithZeroValueAndBaseUnit()
        {
            var quantity = new ApparentEnergy();
            Assert.Equal(0, quantity.Value);
            Assert.Equal(ApparentEnergyUnit.VoltampereHour, quantity.Unit);
        }

        [Fact]
        public void Ctor_WithInfinityValue_ThrowsArgumentException()
        {
            Assert.Throws<ArgumentException>(() => new ApparentEnergy(double.PositiveInfinity, ApparentEnergyUnit.VoltampereHour));
            Assert.Throws<ArgumentException>(() => new ApparentEnergy(double.NegativeInfinity, ApparentEnergyUnit.VoltampereHour));
        }

        [Fact]
        public void Ctor_WithNaNValue_ThrowsArgumentException()
        {
            Assert.Throws<ArgumentException>(() => new ApparentEnergy(double.NaN, ApparentEnergyUnit.VoltampereHour));
        }

        [Fact]
        public void Ctor_NullAsUnitSystem_ThrowsArgumentNullException()
        {
            Assert.Throws<ArgumentNullException>(() => new ApparentEnergy(value: 1, unitSystem: null));
        }

        [Fact]
        public void Ctor_SIUnitSystem_ThrowsArgumentExceptionIfNotSupported()
        {
            Func<object> TestCode = () => new ApparentEnergy(value: 1, unitSystem: UnitSystem.SI);
            if (SupportsSIUnitSystem)
            {
                var quantity = (ApparentEnergy) TestCode();
                Assert.Equal(1, quantity.Value);
            }
            else
            {
                Assert.Throws<ArgumentException>(TestCode);
            }
        }

        [Fact]
        public void ApparentEnergy_QuantityInfo_ReturnsQuantityInfoDescribingQuantity()
        {
            var quantity = new ApparentEnergy(1, ApparentEnergyUnit.VoltampereHour);

            QuantityInfo<ApparentEnergyUnit> quantityInfo = quantity.QuantityInfo;

            Assert.Equal(ApparentEnergy.Zero, quantityInfo.Zero);
            Assert.Equal("ApparentEnergy", quantityInfo.Name);

            var units = EnumUtils.GetEnumValues<ApparentEnergyUnit>().ToArray();
            var unitNames = units.Select(x => x.ToString());
        }

        [Fact]
        public void VoltampereHourToApparentEnergyUnits()
        {
            ApparentEnergy voltamperehour = ApparentEnergy.FromVoltampereHours(1);
            AssertEx.EqualTolerance(KilovoltampereHoursInOneVoltampereHour, voltamperehour.KilovoltampereHours, KilovoltampereHoursTolerance);
            AssertEx.EqualTolerance(MegavoltampereHoursInOneVoltampereHour, voltamperehour.MegavoltampereHours, MegavoltampereHoursTolerance);
            AssertEx.EqualTolerance(VoltampereHoursInOneVoltampereHour, voltamperehour.VoltampereHours, VoltampereHoursTolerance);
        }

        [Fact]
        public void From_ValueAndUnit_ReturnsQuantityWithSameValueAndUnit()
        {
            var quantity00 = ApparentEnergy.From(1, ApparentEnergyUnit.KilovoltampereHour);
            AssertEx.EqualTolerance(1, quantity00.KilovoltampereHours, KilovoltampereHoursTolerance);
            Assert.Equal(ApparentEnergyUnit.KilovoltampereHour, quantity00.Unit);

            var quantity01 = ApparentEnergy.From(1, ApparentEnergyUnit.MegavoltampereHour);
            AssertEx.EqualTolerance(1, quantity01.MegavoltampereHours, MegavoltampereHoursTolerance);
            Assert.Equal(ApparentEnergyUnit.MegavoltampereHour, quantity01.Unit);

            var quantity02 = ApparentEnergy.From(1, ApparentEnergyUnit.VoltampereHour);
            AssertEx.EqualTolerance(1, quantity02.VoltampereHours, VoltampereHoursTolerance);
            Assert.Equal(ApparentEnergyUnit.VoltampereHour, quantity02.Unit);

        }

        [Fact]
        public void FromVoltampereHours_WithInfinityValue_ThrowsArgumentException()
        {
            Assert.Throws<ArgumentException>(() => ApparentEnergy.FromVoltampereHours(double.PositiveInfinity));
            Assert.Throws<ArgumentException>(() => ApparentEnergy.FromVoltampereHours(double.NegativeInfinity));
        }

        [Fact]
        public void FromVoltampereHours_WithNanValue_ThrowsArgumentException()
        {
            Assert.Throws<ArgumentException>(() => ApparentEnergy.FromVoltampereHours(double.NaN));
        }

        [Fact]
        public void As()
        {
            var voltamperehour = ApparentEnergy.FromVoltampereHours(1);
            AssertEx.EqualTolerance(KilovoltampereHoursInOneVoltampereHour, voltamperehour.As(ApparentEnergyUnit.KilovoltampereHour), KilovoltampereHoursTolerance);
            AssertEx.EqualTolerance(MegavoltampereHoursInOneVoltampereHour, voltamperehour.As(ApparentEnergyUnit.MegavoltampereHour), MegavoltampereHoursTolerance);
            AssertEx.EqualTolerance(VoltampereHoursInOneVoltampereHour, voltamperehour.As(ApparentEnergyUnit.VoltampereHour), VoltampereHoursTolerance);
        }

        [Fact]
        public void As_SIUnitSystem_ThrowsArgumentExceptionIfNotSupported()
        {
            var quantity = new ApparentEnergy(value: 1, unit: ApparentEnergy.ConversionBaseUnit);
            Func<object> AsWithSIUnitSystem = () => quantity.As(UnitSystem.SI);

            if (SupportsSIUnitSystem)
            {
                var value = (double) AsWithSIUnitSystem();
                Assert.Equal(1, value);
            }
            else
            {
                Assert.Throws<ArgumentException>(AsWithSIUnitSystem);
            }
        }

        [Theory]
        [MemberData(nameof(UnitTypes))]
        public void ToUnit(ApparentEnergyUnit unit)
        {
            var inBaseUnits = ApparentEnergy.From(1.0, ApparentEnergy.BaseUnit);
            var converted = inBaseUnits.ToUnit(unit);

            var conversionFactor = GetConversionFactor(unit);
            AssertEx.EqualTolerance(conversionFactor.UnitsInBaseUnit, (double)converted.Value, conversionFactor.Tolerence);
            Assert.Equal(unit, converted.Unit);
        }

        [Theory]
        [MemberData(nameof(UnitTypes))]
        public void ToUnit_WithSameUnits_AreEqual(ApparentEnergyUnit unit)
        {
            var quantity = ApparentEnergy.From(3.0, unit);
            var toUnitWithSameUnit = quantity.ToUnit(unit);
            Assert.Equal(quantity, toUnitWithSameUnit);
        }

        [Theory]
        [MemberData(nameof(UnitTypes))]
        public void ToUnit_FromNonBaseUnit_ReturnsQuantityWithGivenUnit(ApparentEnergyUnit unit)
        {
<<<<<<< HEAD
            var quantityInBaseUnit = ApparentEnergy.FromVoltampereHours(1).ToBaseUnit();
            Assert.Equal(ApparentEnergy.ConversionBaseUnit, quantityInBaseUnit.Unit);
=======
            // See if there is a unit available that is not the base unit.
            var fromUnit = ApparentEnergy.Units.FirstOrDefault(u => u != ApparentEnergy.BaseUnit && u != ApparentEnergyUnit.Undefined);

            // If there is only one unit for the quantity, we must use the base unit.
            if(fromUnit == ApparentEnergyUnit.Undefined)
                fromUnit = ApparentEnergy.BaseUnit;

            var quantity = ApparentEnergy.From(3.0, fromUnit);
            var converted = quantity.ToUnit(unit);
            Assert.Equal(converted.Unit, unit);
>>>>>>> eca11394
        }

        [Fact]
        public void ConversionRoundTrip()
        {
            ApparentEnergy voltamperehour = ApparentEnergy.FromVoltampereHours(1);
            AssertEx.EqualTolerance(1, ApparentEnergy.FromKilovoltampereHours(voltamperehour.KilovoltampereHours).VoltampereHours, KilovoltampereHoursTolerance);
            AssertEx.EqualTolerance(1, ApparentEnergy.FromMegavoltampereHours(voltamperehour.MegavoltampereHours).VoltampereHours, MegavoltampereHoursTolerance);
            AssertEx.EqualTolerance(1, ApparentEnergy.FromVoltampereHours(voltamperehour.VoltampereHours).VoltampereHours, VoltampereHoursTolerance);
        }

        [Fact]
        public void ArithmeticOperators()
        {
            ApparentEnergy v = ApparentEnergy.FromVoltampereHours(1);
            AssertEx.EqualTolerance(-1, -v.VoltampereHours, VoltampereHoursTolerance);
            AssertEx.EqualTolerance(2, (ApparentEnergy.FromVoltampereHours(3)-v).VoltampereHours, VoltampereHoursTolerance);
            AssertEx.EqualTolerance(2, (v + v).VoltampereHours, VoltampereHoursTolerance);
            AssertEx.EqualTolerance(10, (v*10).VoltampereHours, VoltampereHoursTolerance);
            AssertEx.EqualTolerance(10, (10*v).VoltampereHours, VoltampereHoursTolerance);
            AssertEx.EqualTolerance(2, (ApparentEnergy.FromVoltampereHours(10)/5).VoltampereHours, VoltampereHoursTolerance);
            AssertEx.EqualTolerance(2, ApparentEnergy.FromVoltampereHours(10)/ApparentEnergy.FromVoltampereHours(5), VoltampereHoursTolerance);
        }

        [Fact]
        public void ComparisonOperators()
        {
            ApparentEnergy oneVoltampereHour = ApparentEnergy.FromVoltampereHours(1);
            ApparentEnergy twoVoltampereHours = ApparentEnergy.FromVoltampereHours(2);

            Assert.True(oneVoltampereHour < twoVoltampereHours);
            Assert.True(oneVoltampereHour <= twoVoltampereHours);
            Assert.True(twoVoltampereHours > oneVoltampereHour);
            Assert.True(twoVoltampereHours >= oneVoltampereHour);

            Assert.False(oneVoltampereHour > twoVoltampereHours);
            Assert.False(oneVoltampereHour >= twoVoltampereHours);
            Assert.False(twoVoltampereHours < oneVoltampereHour);
            Assert.False(twoVoltampereHours <= oneVoltampereHour);
        }

        [Fact]
        public void CompareToIsImplemented()
        {
            ApparentEnergy voltamperehour = ApparentEnergy.FromVoltampereHours(1);
            Assert.Equal(0, voltamperehour.CompareTo(voltamperehour));
            Assert.True(voltamperehour.CompareTo(ApparentEnergy.Zero) > 0);
            Assert.True(ApparentEnergy.Zero.CompareTo(voltamperehour) < 0);
        }

        [Fact]
        public void CompareToThrowsOnTypeMismatch()
        {
            ApparentEnergy voltamperehour = ApparentEnergy.FromVoltampereHours(1);
            Assert.Throws<ArgumentException>(() => voltamperehour.CompareTo(new object()));
        }

        [Fact]
        public void CompareToThrowsOnNull()
        {
            ApparentEnergy voltamperehour = ApparentEnergy.FromVoltampereHours(1);
            Assert.Throws<ArgumentNullException>(() => voltamperehour.CompareTo(null));
        }

        [Fact]
        public void Equals_RelativeTolerance_IsImplemented()
        {
            var v = ApparentEnergy.FromVoltampereHours(1);
            Assert.True(v.Equals(ApparentEnergy.FromVoltampereHours(1), VoltampereHoursTolerance, ComparisonType.Relative));
            Assert.False(v.Equals(ApparentEnergy.Zero, VoltampereHoursTolerance, ComparisonType.Relative));
        }

        [Fact]
        public void Equals_NegativeRelativeTolerance_ThrowsArgumentOutOfRangeException()
        {
            var v = ApparentEnergy.FromVoltampereHours(1);
            Assert.Throws<ArgumentOutOfRangeException>(() => v.Equals(ApparentEnergy.FromVoltampereHours(1), -1, ComparisonType.Relative));
        }

        [Fact]
        public void EqualsReturnsFalseOnTypeMismatch()
        {
            ApparentEnergy voltamperehour = ApparentEnergy.FromVoltampereHours(1);
            Assert.False(voltamperehour.Equals(new object()));
        }

        [Fact]
        public void EqualsReturnsFalseOnNull()
        {
            ApparentEnergy voltamperehour = ApparentEnergy.FromVoltampereHours(1);
            Assert.False(voltamperehour.Equals(null));
        }

        [Fact]
        public void HasAtLeastOneAbbreviationSpecified()
        {
            var units = Enum.GetValues(typeof(ApparentEnergyUnit)).Cast<ApparentEnergyUnit>();
            foreach(var unit in units)
            {
                var defaultAbbreviation = UnitAbbreviationsCache.Default.GetDefaultAbbreviation(unit);
            }
        }

        [Fact]
        public void BaseDimensionsShouldNeverBeNull()
        {
            Assert.False(ApparentEnergy.BaseDimensions is null);
        }

        [Fact]
        public void ToString_ReturnsValueAndUnitAbbreviationInCurrentCulture()
        {
            var prevCulture = Thread.CurrentThread.CurrentCulture;
            Thread.CurrentThread.CurrentCulture = CultureInfo.GetCultureInfo("en-US");
            try {
                Assert.Equal("1 kVAh", new ApparentEnergy(1, ApparentEnergyUnit.KilovoltampereHour).ToString());
                Assert.Equal("1 MVAh", new ApparentEnergy(1, ApparentEnergyUnit.MegavoltampereHour).ToString());
                Assert.Equal("1 VAh", new ApparentEnergy(1, ApparentEnergyUnit.VoltampereHour).ToString());
            }
            finally
            {
                Thread.CurrentThread.CurrentCulture = prevCulture;
            }
        }

        [Fact]
        public void ToString_WithSwedishCulture_ReturnsUnitAbbreviationForEnglishCultureSinceThereAreNoMappings()
        {
            // Chose this culture, because we don't currently have any abbreviations mapped for that culture and we expect the en-US to be used as fallback.
            var swedishCulture = CultureInfo.GetCultureInfo("sv-SE");

            Assert.Equal("1 kVAh", new ApparentEnergy(1, ApparentEnergyUnit.KilovoltampereHour).ToString(swedishCulture));
            Assert.Equal("1 MVAh", new ApparentEnergy(1, ApparentEnergyUnit.MegavoltampereHour).ToString(swedishCulture));
            Assert.Equal("1 VAh", new ApparentEnergy(1, ApparentEnergyUnit.VoltampereHour).ToString(swedishCulture));
        }

        [Fact]
        public void ToString_SFormat_FormatsNumberWithGivenDigitsAfterRadixForCurrentCulture()
        {
            var oldCulture = CultureInfo.CurrentCulture;
            try
            {
                CultureInfo.CurrentCulture = CultureInfo.InvariantCulture;
                Assert.Equal("0.1 VAh", new ApparentEnergy(0.123456, ApparentEnergyUnit.VoltampereHour).ToString("s1"));
                Assert.Equal("0.12 VAh", new ApparentEnergy(0.123456, ApparentEnergyUnit.VoltampereHour).ToString("s2"));
                Assert.Equal("0.123 VAh", new ApparentEnergy(0.123456, ApparentEnergyUnit.VoltampereHour).ToString("s3"));
                Assert.Equal("0.1235 VAh", new ApparentEnergy(0.123456, ApparentEnergyUnit.VoltampereHour).ToString("s4"));
            }
            finally
            {
                CultureInfo.CurrentCulture = oldCulture;
            }
        }

        [Fact]
        public void ToString_SFormatAndCulture_FormatsNumberWithGivenDigitsAfterRadixForGivenCulture()
        {
            var culture = CultureInfo.InvariantCulture;
            Assert.Equal("0.1 VAh", new ApparentEnergy(0.123456, ApparentEnergyUnit.VoltampereHour).ToString("s1", culture));
            Assert.Equal("0.12 VAh", new ApparentEnergy(0.123456, ApparentEnergyUnit.VoltampereHour).ToString("s2", culture));
            Assert.Equal("0.123 VAh", new ApparentEnergy(0.123456, ApparentEnergyUnit.VoltampereHour).ToString("s3", culture));
            Assert.Equal("0.1235 VAh", new ApparentEnergy(0.123456, ApparentEnergyUnit.VoltampereHour).ToString("s4", culture));
        }

        [Theory]
        [InlineData(null)]
        [InlineData("en-US")]
        public void ToString_NullFormat_DefaultsToGeneralFormat(string cultureName)
        {
            var quantity = ApparentEnergy.FromVoltampereHours(1.0);
            CultureInfo formatProvider = cultureName == null
                ? null
                : CultureInfo.GetCultureInfo(cultureName);

            Assert.Equal(quantity.ToString("g", formatProvider), quantity.ToString(null, formatProvider));
        }

        [Theory]
        [InlineData(null)]
        [InlineData("g")]
        public void ToString_NullProvider_EqualsCurrentCulture(string format)
        {
            var quantity = ApparentEnergy.FromVoltampereHours(1.0);
            Assert.Equal(quantity.ToString(format, CultureInfo.CurrentCulture), quantity.ToString(format, null));
        }

        [Fact]
        public void Convert_ToBool_ThrowsInvalidCastException()
        {
            var quantity = ApparentEnergy.FromVoltampereHours(1.0);
            Assert.Throws<InvalidCastException>(() => Convert.ToBoolean(quantity));
        }

        [Fact]
        public void Convert_ToByte_EqualsValueAsSameType()
        {
            var quantity = ApparentEnergy.FromVoltampereHours(1.0);
           Assert.Equal((byte)quantity.Value, Convert.ToByte(quantity));
        }

        [Fact]
        public void Convert_ToChar_ThrowsInvalidCastException()
        {
            var quantity = ApparentEnergy.FromVoltampereHours(1.0);
            Assert.Throws<InvalidCastException>(() => Convert.ToChar(quantity));
        }

        [Fact]
        public void Convert_ToDateTime_ThrowsInvalidCastException()
        {
            var quantity = ApparentEnergy.FromVoltampereHours(1.0);
            Assert.Throws<InvalidCastException>(() => Convert.ToDateTime(quantity));
        }

        [Fact]
        public void Convert_ToDecimal_EqualsValueAsSameType()
        {
            var quantity = ApparentEnergy.FromVoltampereHours(1.0);
            Assert.Equal((decimal)quantity.Value, Convert.ToDecimal(quantity));
        }

        [Fact]
        public void Convert_ToDouble_EqualsValueAsSameType()
        {
            var quantity = ApparentEnergy.FromVoltampereHours(1.0);
            Assert.Equal((double)quantity.Value, Convert.ToDouble(quantity));
        }

        [Fact]
        public void Convert_ToInt16_EqualsValueAsSameType()
        {
            var quantity = ApparentEnergy.FromVoltampereHours(1.0);
            Assert.Equal((short)quantity.Value, Convert.ToInt16(quantity));
        }

        [Fact]
        public void Convert_ToInt32_EqualsValueAsSameType()
        {
            var quantity = ApparentEnergy.FromVoltampereHours(1.0);
            Assert.Equal((int)quantity.Value, Convert.ToInt32(quantity));
        }

        [Fact]
        public void Convert_ToInt64_EqualsValueAsSameType()
        {
            var quantity = ApparentEnergy.FromVoltampereHours(1.0);
            Assert.Equal((long)quantity.Value, Convert.ToInt64(quantity));
        }

        [Fact]
        public void Convert_ToSByte_EqualsValueAsSameType()
        {
            var quantity = ApparentEnergy.FromVoltampereHours(1.0);
            Assert.Equal((sbyte)quantity.Value, Convert.ToSByte(quantity));
        }

        [Fact]
        public void Convert_ToSingle_EqualsValueAsSameType()
        {
            var quantity = ApparentEnergy.FromVoltampereHours(1.0);
            Assert.Equal((float)quantity.Value, Convert.ToSingle(quantity));
        }

        [Fact]
        public void Convert_ToString_EqualsToString()
        {
            var quantity = ApparentEnergy.FromVoltampereHours(1.0);
            Assert.Equal(quantity.ToString(), Convert.ToString(quantity));
        }

        [Fact]
        public void Convert_ToUInt16_EqualsValueAsSameType()
        {
            var quantity = ApparentEnergy.FromVoltampereHours(1.0);
            Assert.Equal((ushort)quantity.Value, Convert.ToUInt16(quantity));
        }

        [Fact]
        public void Convert_ToUInt32_EqualsValueAsSameType()
        {
            var quantity = ApparentEnergy.FromVoltampereHours(1.0);
            Assert.Equal((uint)quantity.Value, Convert.ToUInt32(quantity));
        }

        [Fact]
        public void Convert_ToUInt64_EqualsValueAsSameType()
        {
            var quantity = ApparentEnergy.FromVoltampereHours(1.0);
            Assert.Equal((ulong)quantity.Value, Convert.ToUInt64(quantity));
        }

        [Fact]
        public void Convert_ChangeType_SelfType_EqualsSelf()
        {
            var quantity = ApparentEnergy.FromVoltampereHours(1.0);
            Assert.Equal(quantity, Convert.ChangeType(quantity, typeof(ApparentEnergy)));
        }

        [Fact]
        public void Convert_ChangeType_UnitType_EqualsUnit()
        {
            var quantity = ApparentEnergy.FromVoltampereHours(1.0);
            Assert.Equal(quantity.Unit, Convert.ChangeType(quantity, typeof(ApparentEnergyUnit)));
        }

        [Fact]
        public void Convert_ChangeType_QuantityInfo_EqualsQuantityInfo()
        {
            var quantity = ApparentEnergy.FromVoltampereHours(1.0);
            Assert.Equal(ApparentEnergy.Info, Convert.ChangeType(quantity, typeof(QuantityInfo)));
        }

        [Fact]
        public void Convert_ChangeType_BaseDimensions_EqualsBaseDimensions()
        {
            var quantity = ApparentEnergy.FromVoltampereHours(1.0);
            Assert.Equal(ApparentEnergy.BaseDimensions, Convert.ChangeType(quantity, typeof(BaseDimensions)));
        }

        [Fact]
        public void Convert_ChangeType_InvalidType_ThrowsInvalidCastException()
        {
            var quantity = ApparentEnergy.FromVoltampereHours(1.0);
            Assert.Throws<InvalidCastException>(() => Convert.ChangeType(quantity, typeof(QuantityFormatter)));
        }

        [Fact]
        public void GetHashCode_Equals()
        {
            var quantity = ApparentEnergy.FromVoltampereHours(1.0);
            Assert.Equal(new {ApparentEnergy.Info.Name, quantity.Value, quantity.Unit}.GetHashCode(), quantity.GetHashCode());
        }

        [Theory]
        [InlineData(1.0)]
        [InlineData(-1.0)]
        public void NegationOperator_ReturnsQuantity_WithNegatedValue(double value)
        {
            var quantity = ApparentEnergy.FromVoltampereHours(value);
            Assert.Equal(ApparentEnergy.FromVoltampereHours(-value), -quantity);
        }
    }
}<|MERGE_RESOLUTION|>--- conflicted
+++ resolved
@@ -67,6 +67,12 @@
         };
 
         [Fact]
+        public void Ctor_WithUndefinedUnit_ThrowsArgumentException()
+        {
+            Assert.Throws<ArgumentException>(() => new ApparentEnergy((double)0.0, ApparentEnergyUnit.Undefined));
+        }
+
+        [Fact]
         public void DefaultCtor_ReturnsQuantityWithZeroValueAndBaseUnit()
         {
             var quantity = new ApparentEnergy();
@@ -74,6 +80,7 @@
             Assert.Equal(ApparentEnergyUnit.VoltampereHour, quantity.Unit);
         }
 
+
         [Fact]
         public void Ctor_WithInfinityValue_ThrowsArgumentException()
         {
@@ -117,9 +124,14 @@
 
             Assert.Equal(ApparentEnergy.Zero, quantityInfo.Zero);
             Assert.Equal("ApparentEnergy", quantityInfo.Name);
-
-            var units = EnumUtils.GetEnumValues<ApparentEnergyUnit>().ToArray();
+            Assert.Equal(QuantityType.ApparentEnergy, quantityInfo.QuantityType);
+
+            var units = EnumUtils.GetEnumValues<ApparentEnergyUnit>().Except(new[] {ApparentEnergyUnit.Undefined}).ToArray();
             var unitNames = units.Select(x => x.ToString());
+
+            // Obsolete members
+            Assert.Equal(units, quantityInfo.Units);
+            Assert.Equal(unitNames, quantityInfo.UnitNames);
         }
 
         [Fact]
@@ -173,7 +185,7 @@
         [Fact]
         public void As_SIUnitSystem_ThrowsArgumentExceptionIfNotSupported()
         {
-            var quantity = new ApparentEnergy(value: 1, unit: ApparentEnergy.ConversionBaseUnit);
+            var quantity = new ApparentEnergy(value: 1, unit: ApparentEnergy.BaseUnit);
             Func<object> AsWithSIUnitSystem = () => quantity.As(UnitSystem.SI);
 
             if (SupportsSIUnitSystem)
@@ -212,10 +224,6 @@
         [MemberData(nameof(UnitTypes))]
         public void ToUnit_FromNonBaseUnit_ReturnsQuantityWithGivenUnit(ApparentEnergyUnit unit)
         {
-<<<<<<< HEAD
-            var quantityInBaseUnit = ApparentEnergy.FromVoltampereHours(1).ToBaseUnit();
-            Assert.Equal(ApparentEnergy.ConversionBaseUnit, quantityInBaseUnit.Unit);
-=======
             // See if there is a unit available that is not the base unit.
             var fromUnit = ApparentEnergy.Units.FirstOrDefault(u => u != ApparentEnergy.BaseUnit && u != ApparentEnergyUnit.Undefined);
 
@@ -226,7 +234,6 @@
             var quantity = ApparentEnergy.From(3.0, fromUnit);
             var converted = quantity.ToUnit(unit);
             Assert.Equal(converted.Unit, unit);
->>>>>>> eca11394
         }
 
         [Fact]
@@ -292,6 +299,49 @@
         }
 
         [Fact]
+        public void EqualityOperators()
+        {
+            var a = ApparentEnergy.FromVoltampereHours(1);
+            var b = ApparentEnergy.FromVoltampereHours(2);
+
+#pragma warning disable CS8073
+// ReSharper disable EqualExpressionComparison
+
+            Assert.True(a == a);
+            Assert.False(a != a);
+
+            Assert.True(a != b);
+            Assert.False(a == b);
+
+            Assert.False(a == null);
+            Assert.False(null == a);
+
+// ReSharper restore EqualExpressionComparison
+#pragma warning restore CS8073
+        }
+
+        [Fact]
+        public void Equals_SameType_IsImplemented()
+        {
+            var a = ApparentEnergy.FromVoltampereHours(1);
+            var b = ApparentEnergy.FromVoltampereHours(2);
+
+            Assert.True(a.Equals(a));
+            Assert.False(a.Equals(b));
+        }
+
+        [Fact]
+        public void Equals_QuantityAsObject_IsImplemented()
+        {
+            object a = ApparentEnergy.FromVoltampereHours(1);
+            object b = ApparentEnergy.FromVoltampereHours(2);
+
+            Assert.True(a.Equals(a));
+            Assert.False(a.Equals(b));
+            Assert.False(a.Equals((object)null));
+        }
+
+        [Fact]
         public void Equals_RelativeTolerance_IsImplemented()
         {
             var v = ApparentEnergy.FromVoltampereHours(1);
@@ -321,11 +371,20 @@
         }
 
         [Fact]
+        public void UnitsDoesNotContainUndefined()
+        {
+            Assert.DoesNotContain(ApparentEnergyUnit.Undefined, ApparentEnergy.Units);
+        }
+
+        [Fact]
         public void HasAtLeastOneAbbreviationSpecified()
         {
             var units = Enum.GetValues(typeof(ApparentEnergyUnit)).Cast<ApparentEnergyUnit>();
             foreach(var unit in units)
             {
+                if(unit == ApparentEnergyUnit.Undefined)
+                    continue;
+
                 var defaultAbbreviation = UnitAbbreviationsCache.Default.GetDefaultAbbreviation(unit);
             }
         }
@@ -339,8 +398,8 @@
         [Fact]
         public void ToString_ReturnsValueAndUnitAbbreviationInCurrentCulture()
         {
-            var prevCulture = Thread.CurrentThread.CurrentCulture;
-            Thread.CurrentThread.CurrentCulture = CultureInfo.GetCultureInfo("en-US");
+            var prevCulture = Thread.CurrentThread.CurrentUICulture;
+            Thread.CurrentThread.CurrentUICulture = CultureInfo.GetCultureInfo("en-US");
             try {
                 Assert.Equal("1 kVAh", new ApparentEnergy(1, ApparentEnergyUnit.KilovoltampereHour).ToString());
                 Assert.Equal("1 MVAh", new ApparentEnergy(1, ApparentEnergyUnit.MegavoltampereHour).ToString());
@@ -348,7 +407,7 @@
             }
             finally
             {
-                Thread.CurrentThread.CurrentCulture = prevCulture;
+                Thread.CurrentThread.CurrentUICulture = prevCulture;
             }
         }
 
@@ -366,10 +425,10 @@
         [Fact]
         public void ToString_SFormat_FormatsNumberWithGivenDigitsAfterRadixForCurrentCulture()
         {
-            var oldCulture = CultureInfo.CurrentCulture;
+            var oldCulture = CultureInfo.CurrentUICulture;
             try
             {
-                CultureInfo.CurrentCulture = CultureInfo.InvariantCulture;
+                CultureInfo.CurrentUICulture = CultureInfo.InvariantCulture;
                 Assert.Equal("0.1 VAh", new ApparentEnergy(0.123456, ApparentEnergyUnit.VoltampereHour).ToString("s1"));
                 Assert.Equal("0.12 VAh", new ApparentEnergy(0.123456, ApparentEnergyUnit.VoltampereHour).ToString("s2"));
                 Assert.Equal("0.123 VAh", new ApparentEnergy(0.123456, ApparentEnergyUnit.VoltampereHour).ToString("s3"));
@@ -377,7 +436,7 @@
             }
             finally
             {
-                CultureInfo.CurrentCulture = oldCulture;
+                CultureInfo.CurrentUICulture = oldCulture;
             }
         }
 
@@ -391,27 +450,28 @@
             Assert.Equal("0.1235 VAh", new ApparentEnergy(0.123456, ApparentEnergyUnit.VoltampereHour).ToString("s4", culture));
         }
 
-        [Theory]
-        [InlineData(null)]
-        [InlineData("en-US")]
-        public void ToString_NullFormat_DefaultsToGeneralFormat(string cultureName)
-        {
-            var quantity = ApparentEnergy.FromVoltampereHours(1.0);
-            CultureInfo formatProvider = cultureName == null
-                ? null
-                : CultureInfo.GetCultureInfo(cultureName);
-
-            Assert.Equal(quantity.ToString("g", formatProvider), quantity.ToString(null, formatProvider));
-        }
-
-        [Theory]
-        [InlineData(null)]
-        [InlineData("g")]
-        public void ToString_NullProvider_EqualsCurrentCulture(string format)
-        {
-            var quantity = ApparentEnergy.FromVoltampereHours(1.0);
-            Assert.Equal(quantity.ToString(format, CultureInfo.CurrentCulture), quantity.ToString(format, null));
-        }
+
+        [Fact]
+        public void ToString_NullFormat_ThrowsArgumentNullException()
+        {
+            var quantity = ApparentEnergy.FromVoltampereHours(1.0);
+            Assert.Throws<ArgumentNullException>(() => quantity.ToString(null, null, null));
+        }
+
+        [Fact]
+        public void ToString_NullArgs_ThrowsArgumentNullException()
+        {
+            var quantity = ApparentEnergy.FromVoltampereHours(1.0);
+            Assert.Throws<ArgumentNullException>(() => quantity.ToString(null, "g", null));
+        }
+
+        [Fact]
+        public void ToString_NullProvider_EqualsCurrentUICulture()
+        {
+            var quantity = ApparentEnergy.FromVoltampereHours(1.0);
+            Assert.Equal(quantity.ToString(CultureInfo.CurrentUICulture, "g"), quantity.ToString(null, "g"));
+        }
+
 
         [Fact]
         public void Convert_ToBool_ThrowsInvalidCastException()
@@ -530,6 +590,13 @@
         {
             var quantity = ApparentEnergy.FromVoltampereHours(1.0);
             Assert.Equal(quantity.Unit, Convert.ChangeType(quantity, typeof(ApparentEnergyUnit)));
+        }
+
+        [Fact]
+        public void Convert_ChangeType_QuantityType_EqualsQuantityType()
+        {
+            var quantity = ApparentEnergy.FromVoltampereHours(1.0);
+            Assert.Equal(QuantityType.ApparentEnergy, Convert.ChangeType(quantity, typeof(QuantityType)));
         }
 
         [Fact]
