//------------------------------------------------------------------------------
// <auto-generated>
//     This code was generated by \generate-code.bat.
//
//     Changes to this file will be lost when the code is regenerated.
//     The build server regenerates the code before each build and a pre-build
//     step will regenerate the code on each local build.
//
//     See https://github.com/angularsen/UnitsNet/wiki/Adding-a-New-Unit for how to add or edit units.
//
//     Add CustomCode\Quantities\MyQuantity.extra.cs files to add code to generated quantities.
//     Add UnitDefinitions\MyQuantity.json and run generate-code.bat to generate new units or quantities.
//
// </auto-generated>
//------------------------------------------------------------------------------

// Licensed under MIT No Attribution, see LICENSE file at the root.
// Copyright 2013 Andreas Gullberg Larsen (andreas.larsen84@gmail.com). Maintained at https://github.com/angularsen/UnitsNet.

using System;
using System.Collections.Generic;
using System.Globalization;
using System.Linq;
using System.Threading;
using UnitsNet.Tests.TestsBase;
using UnitsNet.Units;
using Xunit;

// Disable build warning CS1718: Comparison made to same variable; did you mean to compare something else?
#pragma warning disable 1718

// ReSharper disable once CheckNamespace
namespace UnitsNet.Tests
{
    /// <summary>
    /// Test of ReciprocalArea.
    /// </summary>
// ReSharper disable once PartialTypeWithSinglePart
    public abstract partial class ReciprocalAreaTestsBase : QuantityTestsBase
    {
        protected abstract double InverseSquareCentimetersInOneInverseSquareMeter { get; }
        protected abstract double InverseSquareDecimetersInOneInverseSquareMeter { get; }
        protected abstract double InverseSquareFeetInOneInverseSquareMeter { get; }
        protected abstract double InverseSquareInchesInOneInverseSquareMeter { get; }
        protected abstract double InverseSquareKilometersInOneInverseSquareMeter { get; }
        protected abstract double InverseSquareMetersInOneInverseSquareMeter { get; }
        protected abstract double InverseSquareMicrometersInOneInverseSquareMeter { get; }
        protected abstract double InverseSquareMilesInOneInverseSquareMeter { get; }
        protected abstract double InverseSquareMillimetersInOneInverseSquareMeter { get; }
        protected abstract double InverseSquareYardsInOneInverseSquareMeter { get; }
        protected abstract double InverseUsSurveySquareFeetInOneInverseSquareMeter { get; }

// ReSharper disable VirtualMemberNeverOverriden.Global
        protected virtual double InverseSquareCentimetersTolerance { get { return 1e-5; } }
        protected virtual double InverseSquareDecimetersTolerance { get { return 1e-5; } }
        protected virtual double InverseSquareFeetTolerance { get { return 1e-5; } }
        protected virtual double InverseSquareInchesTolerance { get { return 1e-5; } }
        protected virtual double InverseSquareKilometersTolerance { get { return 1e-5; } }
        protected virtual double InverseSquareMetersTolerance { get { return 1e-5; } }
        protected virtual double InverseSquareMicrometersTolerance { get { return 1e-5; } }
        protected virtual double InverseSquareMilesTolerance { get { return 1e-5; } }
        protected virtual double InverseSquareMillimetersTolerance { get { return 1e-5; } }
        protected virtual double InverseSquareYardsTolerance { get { return 1e-5; } }
        protected virtual double InverseUsSurveySquareFeetTolerance { get { return 1e-5; } }
// ReSharper restore VirtualMemberNeverOverriden.Global

        protected (double UnitsInBaseUnit, double Tolerence) GetConversionFactor(ReciprocalAreaUnit unit)
        {
            return unit switch
            {
                ReciprocalAreaUnit.InverseSquareCentimeter => (InverseSquareCentimetersInOneInverseSquareMeter, InverseSquareCentimetersTolerance),
                ReciprocalAreaUnit.InverseSquareDecimeter => (InverseSquareDecimetersInOneInverseSquareMeter, InverseSquareDecimetersTolerance),
                ReciprocalAreaUnit.InverseSquareFoot => (InverseSquareFeetInOneInverseSquareMeter, InverseSquareFeetTolerance),
                ReciprocalAreaUnit.InverseSquareInch => (InverseSquareInchesInOneInverseSquareMeter, InverseSquareInchesTolerance),
                ReciprocalAreaUnit.InverseSquareKilometer => (InverseSquareKilometersInOneInverseSquareMeter, InverseSquareKilometersTolerance),
                ReciprocalAreaUnit.InverseSquareMeter => (InverseSquareMetersInOneInverseSquareMeter, InverseSquareMetersTolerance),
                ReciprocalAreaUnit.InverseSquareMicrometer => (InverseSquareMicrometersInOneInverseSquareMeter, InverseSquareMicrometersTolerance),
                ReciprocalAreaUnit.InverseSquareMile => (InverseSquareMilesInOneInverseSquareMeter, InverseSquareMilesTolerance),
                ReciprocalAreaUnit.InverseSquareMillimeter => (InverseSquareMillimetersInOneInverseSquareMeter, InverseSquareMillimetersTolerance),
                ReciprocalAreaUnit.InverseSquareYard => (InverseSquareYardsInOneInverseSquareMeter, InverseSquareYardsTolerance),
                ReciprocalAreaUnit.InverseUsSurveySquareFoot => (InverseUsSurveySquareFeetInOneInverseSquareMeter, InverseUsSurveySquareFeetTolerance),
                _ => throw new NotSupportedException()
            };
        }

        public static IEnumerable<object[]> UnitTypes = new List<object[]>
        {
            new object[] { ReciprocalAreaUnit.InverseSquareCentimeter },
            new object[] { ReciprocalAreaUnit.InverseSquareDecimeter },
            new object[] { ReciprocalAreaUnit.InverseSquareFoot },
            new object[] { ReciprocalAreaUnit.InverseSquareInch },
            new object[] { ReciprocalAreaUnit.InverseSquareKilometer },
            new object[] { ReciprocalAreaUnit.InverseSquareMeter },
            new object[] { ReciprocalAreaUnit.InverseSquareMicrometer },
            new object[] { ReciprocalAreaUnit.InverseSquareMile },
            new object[] { ReciprocalAreaUnit.InverseSquareMillimeter },
            new object[] { ReciprocalAreaUnit.InverseSquareYard },
            new object[] { ReciprocalAreaUnit.InverseUsSurveySquareFoot },
        };

        [Fact]
        public void DefaultCtor_ReturnsQuantityWithZeroValueAndBaseUnit()
        {
            var quantity = new ReciprocalArea();
            Assert.Equal(0, quantity.Value);
            Assert.Equal(ReciprocalAreaUnit.InverseSquareMeter, quantity.Unit);
        }

        [Fact]
        public void Ctor_WithInfinityValue_ThrowsArgumentException()
        {
            Assert.Throws<ArgumentException>(() => new ReciprocalArea(double.PositiveInfinity, ReciprocalAreaUnit.InverseSquareMeter));
            Assert.Throws<ArgumentException>(() => new ReciprocalArea(double.NegativeInfinity, ReciprocalAreaUnit.InverseSquareMeter));
        }

        [Fact]
        public void Ctor_WithNaNValue_ThrowsArgumentException()
        {
            Assert.Throws<ArgumentException>(() => new ReciprocalArea(double.NaN, ReciprocalAreaUnit.InverseSquareMeter));
        }

        [Fact]
        public void Ctor_NullAsUnitSystem_ThrowsArgumentNullException()
        {
            Assert.Throws<ArgumentNullException>(() => new ReciprocalArea(value: 1, unitSystem: null));
        }

        [Fact]
        public void Ctor_SIUnitSystem_ThrowsArgumentExceptionIfNotSupported()
        {
            Func<object> TestCode = () => new ReciprocalArea(value: 1, unitSystem: UnitSystem.SI);
            if (SupportsSIUnitSystem)
            {
                var quantity = (ReciprocalArea) TestCode();
                Assert.Equal(1, quantity.Value);
            }
            else
            {
                Assert.Throws<ArgumentException>(TestCode);
            }
        }

        [Fact]
        public void ReciprocalArea_QuantityInfo_ReturnsQuantityInfoDescribingQuantity()
        {
            var quantity = new ReciprocalArea(1, ReciprocalAreaUnit.InverseSquareMeter);

            QuantityInfo<ReciprocalAreaUnit> quantityInfo = quantity.QuantityInfo;

            Assert.Equal(ReciprocalArea.Zero, quantityInfo.Zero);
            Assert.Equal("ReciprocalArea", quantityInfo.Name);

            var units = EnumUtils.GetEnumValues<ReciprocalAreaUnit>().ToArray();
            var unitNames = units.Select(x => x.ToString());
        }

        [Fact]
        public void InverseSquareMeterToReciprocalAreaUnits()
        {
            ReciprocalArea inversesquaremeter = ReciprocalArea.FromInverseSquareMeters(1);
            AssertEx.EqualTolerance(InverseSquareCentimetersInOneInverseSquareMeter, inversesquaremeter.InverseSquareCentimeters, InverseSquareCentimetersTolerance);
            AssertEx.EqualTolerance(InverseSquareDecimetersInOneInverseSquareMeter, inversesquaremeter.InverseSquareDecimeters, InverseSquareDecimetersTolerance);
            AssertEx.EqualTolerance(InverseSquareFeetInOneInverseSquareMeter, inversesquaremeter.InverseSquareFeet, InverseSquareFeetTolerance);
            AssertEx.EqualTolerance(InverseSquareInchesInOneInverseSquareMeter, inversesquaremeter.InverseSquareInches, InverseSquareInchesTolerance);
            AssertEx.EqualTolerance(InverseSquareKilometersInOneInverseSquareMeter, inversesquaremeter.InverseSquareKilometers, InverseSquareKilometersTolerance);
            AssertEx.EqualTolerance(InverseSquareMetersInOneInverseSquareMeter, inversesquaremeter.InverseSquareMeters, InverseSquareMetersTolerance);
            AssertEx.EqualTolerance(InverseSquareMicrometersInOneInverseSquareMeter, inversesquaremeter.InverseSquareMicrometers, InverseSquareMicrometersTolerance);
            AssertEx.EqualTolerance(InverseSquareMilesInOneInverseSquareMeter, inversesquaremeter.InverseSquareMiles, InverseSquareMilesTolerance);
            AssertEx.EqualTolerance(InverseSquareMillimetersInOneInverseSquareMeter, inversesquaremeter.InverseSquareMillimeters, InverseSquareMillimetersTolerance);
            AssertEx.EqualTolerance(InverseSquareYardsInOneInverseSquareMeter, inversesquaremeter.InverseSquareYards, InverseSquareYardsTolerance);
            AssertEx.EqualTolerance(InverseUsSurveySquareFeetInOneInverseSquareMeter, inversesquaremeter.InverseUsSurveySquareFeet, InverseUsSurveySquareFeetTolerance);
        }

        [Fact]
        public void From_ValueAndUnit_ReturnsQuantityWithSameValueAndUnit()
        {
            var quantity00 = ReciprocalArea.From(1, ReciprocalAreaUnit.InverseSquareCentimeter);
            AssertEx.EqualTolerance(1, quantity00.InverseSquareCentimeters, InverseSquareCentimetersTolerance);
            Assert.Equal(ReciprocalAreaUnit.InverseSquareCentimeter, quantity00.Unit);

            var quantity01 = ReciprocalArea.From(1, ReciprocalAreaUnit.InverseSquareDecimeter);
            AssertEx.EqualTolerance(1, quantity01.InverseSquareDecimeters, InverseSquareDecimetersTolerance);
            Assert.Equal(ReciprocalAreaUnit.InverseSquareDecimeter, quantity01.Unit);

            var quantity02 = ReciprocalArea.From(1, ReciprocalAreaUnit.InverseSquareFoot);
            AssertEx.EqualTolerance(1, quantity02.InverseSquareFeet, InverseSquareFeetTolerance);
            Assert.Equal(ReciprocalAreaUnit.InverseSquareFoot, quantity02.Unit);

            var quantity03 = ReciprocalArea.From(1, ReciprocalAreaUnit.InverseSquareInch);
            AssertEx.EqualTolerance(1, quantity03.InverseSquareInches, InverseSquareInchesTolerance);
            Assert.Equal(ReciprocalAreaUnit.InverseSquareInch, quantity03.Unit);

            var quantity04 = ReciprocalArea.From(1, ReciprocalAreaUnit.InverseSquareKilometer);
            AssertEx.EqualTolerance(1, quantity04.InverseSquareKilometers, InverseSquareKilometersTolerance);
            Assert.Equal(ReciprocalAreaUnit.InverseSquareKilometer, quantity04.Unit);

            var quantity05 = ReciprocalArea.From(1, ReciprocalAreaUnit.InverseSquareMeter);
            AssertEx.EqualTolerance(1, quantity05.InverseSquareMeters, InverseSquareMetersTolerance);
            Assert.Equal(ReciprocalAreaUnit.InverseSquareMeter, quantity05.Unit);

            var quantity06 = ReciprocalArea.From(1, ReciprocalAreaUnit.InverseSquareMicrometer);
            AssertEx.EqualTolerance(1, quantity06.InverseSquareMicrometers, InverseSquareMicrometersTolerance);
            Assert.Equal(ReciprocalAreaUnit.InverseSquareMicrometer, quantity06.Unit);

            var quantity07 = ReciprocalArea.From(1, ReciprocalAreaUnit.InverseSquareMile);
            AssertEx.EqualTolerance(1, quantity07.InverseSquareMiles, InverseSquareMilesTolerance);
            Assert.Equal(ReciprocalAreaUnit.InverseSquareMile, quantity07.Unit);

            var quantity08 = ReciprocalArea.From(1, ReciprocalAreaUnit.InverseSquareMillimeter);
            AssertEx.EqualTolerance(1, quantity08.InverseSquareMillimeters, InverseSquareMillimetersTolerance);
            Assert.Equal(ReciprocalAreaUnit.InverseSquareMillimeter, quantity08.Unit);

            var quantity09 = ReciprocalArea.From(1, ReciprocalAreaUnit.InverseSquareYard);
            AssertEx.EqualTolerance(1, quantity09.InverseSquareYards, InverseSquareYardsTolerance);
            Assert.Equal(ReciprocalAreaUnit.InverseSquareYard, quantity09.Unit);

            var quantity10 = ReciprocalArea.From(1, ReciprocalAreaUnit.InverseUsSurveySquareFoot);
            AssertEx.EqualTolerance(1, quantity10.InverseUsSurveySquareFeet, InverseUsSurveySquareFeetTolerance);
            Assert.Equal(ReciprocalAreaUnit.InverseUsSurveySquareFoot, quantity10.Unit);

        }

        [Fact]
        public void FromInverseSquareMeters_WithInfinityValue_ThrowsArgumentException()
        {
            Assert.Throws<ArgumentException>(() => ReciprocalArea.FromInverseSquareMeters(double.PositiveInfinity));
            Assert.Throws<ArgumentException>(() => ReciprocalArea.FromInverseSquareMeters(double.NegativeInfinity));
        }

        [Fact]
        public void FromInverseSquareMeters_WithNanValue_ThrowsArgumentException()
        {
            Assert.Throws<ArgumentException>(() => ReciprocalArea.FromInverseSquareMeters(double.NaN));
        }

        [Fact]
        public void As()
        {
            var inversesquaremeter = ReciprocalArea.FromInverseSquareMeters(1);
            AssertEx.EqualTolerance(InverseSquareCentimetersInOneInverseSquareMeter, inversesquaremeter.As(ReciprocalAreaUnit.InverseSquareCentimeter), InverseSquareCentimetersTolerance);
            AssertEx.EqualTolerance(InverseSquareDecimetersInOneInverseSquareMeter, inversesquaremeter.As(ReciprocalAreaUnit.InverseSquareDecimeter), InverseSquareDecimetersTolerance);
            AssertEx.EqualTolerance(InverseSquareFeetInOneInverseSquareMeter, inversesquaremeter.As(ReciprocalAreaUnit.InverseSquareFoot), InverseSquareFeetTolerance);
            AssertEx.EqualTolerance(InverseSquareInchesInOneInverseSquareMeter, inversesquaremeter.As(ReciprocalAreaUnit.InverseSquareInch), InverseSquareInchesTolerance);
            AssertEx.EqualTolerance(InverseSquareKilometersInOneInverseSquareMeter, inversesquaremeter.As(ReciprocalAreaUnit.InverseSquareKilometer), InverseSquareKilometersTolerance);
            AssertEx.EqualTolerance(InverseSquareMetersInOneInverseSquareMeter, inversesquaremeter.As(ReciprocalAreaUnit.InverseSquareMeter), InverseSquareMetersTolerance);
            AssertEx.EqualTolerance(InverseSquareMicrometersInOneInverseSquareMeter, inversesquaremeter.As(ReciprocalAreaUnit.InverseSquareMicrometer), InverseSquareMicrometersTolerance);
            AssertEx.EqualTolerance(InverseSquareMilesInOneInverseSquareMeter, inversesquaremeter.As(ReciprocalAreaUnit.InverseSquareMile), InverseSquareMilesTolerance);
            AssertEx.EqualTolerance(InverseSquareMillimetersInOneInverseSquareMeter, inversesquaremeter.As(ReciprocalAreaUnit.InverseSquareMillimeter), InverseSquareMillimetersTolerance);
            AssertEx.EqualTolerance(InverseSquareYardsInOneInverseSquareMeter, inversesquaremeter.As(ReciprocalAreaUnit.InverseSquareYard), InverseSquareYardsTolerance);
            AssertEx.EqualTolerance(InverseUsSurveySquareFeetInOneInverseSquareMeter, inversesquaremeter.As(ReciprocalAreaUnit.InverseUsSurveySquareFoot), InverseUsSurveySquareFeetTolerance);
        }

        [Fact]
        public void As_SIUnitSystem_ThrowsArgumentExceptionIfNotSupported()
        {
            var quantity = new ReciprocalArea(value: 1, unit: ReciprocalArea.ConversionBaseUnit);
            Func<object> AsWithSIUnitSystem = () => quantity.As(UnitSystem.SI);

            if (SupportsSIUnitSystem)
            {
                var value = (double) AsWithSIUnitSystem();
                Assert.Equal(1, value);
            }
            else
            {
                Assert.Throws<ArgumentException>(AsWithSIUnitSystem);
            }
        }

        [Theory]
        [MemberData(nameof(UnitTypes))]
        public void ToUnit(ReciprocalAreaUnit unit)
        {
            var inBaseUnits = ReciprocalArea.From(1.0, ReciprocalArea.BaseUnit);
            var converted = inBaseUnits.ToUnit(unit);

            var conversionFactor = GetConversionFactor(unit);
            AssertEx.EqualTolerance(conversionFactor.UnitsInBaseUnit, (double)converted.Value, conversionFactor.Tolerence);
            Assert.Equal(unit, converted.Unit);
        }

        [Theory]
        [MemberData(nameof(UnitTypes))]
        public void ToUnit_WithSameUnits_AreEqual(ReciprocalAreaUnit unit)
        {
            var quantity = ReciprocalArea.From(3.0, unit);
            var toUnitWithSameUnit = quantity.ToUnit(unit);
            Assert.Equal(quantity, toUnitWithSameUnit);
        }

        [Theory]
        [MemberData(nameof(UnitTypes))]
        public void ToUnit_FromNonBaseUnit_ReturnsQuantityWithGivenUnit(ReciprocalAreaUnit unit)
        {
<<<<<<< HEAD
            var quantityInBaseUnit = ReciprocalArea.FromInverseSquareMeters(1).ToBaseUnit();
            Assert.Equal(ReciprocalArea.ConversionBaseUnit, quantityInBaseUnit.Unit);
=======
            // See if there is a unit available that is not the base unit.
            var fromUnit = ReciprocalArea.Units.FirstOrDefault(u => u != ReciprocalArea.BaseUnit && u != ReciprocalAreaUnit.Undefined);

            // If there is only one unit for the quantity, we must use the base unit.
            if(fromUnit == ReciprocalAreaUnit.Undefined)
                fromUnit = ReciprocalArea.BaseUnit;

            var quantity = ReciprocalArea.From(3.0, fromUnit);
            var converted = quantity.ToUnit(unit);
            Assert.Equal(converted.Unit, unit);
>>>>>>> eca11394
        }

        [Fact]
        public void ConversionRoundTrip()
        {
            ReciprocalArea inversesquaremeter = ReciprocalArea.FromInverseSquareMeters(1);
            AssertEx.EqualTolerance(1, ReciprocalArea.FromInverseSquareCentimeters(inversesquaremeter.InverseSquareCentimeters).InverseSquareMeters, InverseSquareCentimetersTolerance);
            AssertEx.EqualTolerance(1, ReciprocalArea.FromInverseSquareDecimeters(inversesquaremeter.InverseSquareDecimeters).InverseSquareMeters, InverseSquareDecimetersTolerance);
            AssertEx.EqualTolerance(1, ReciprocalArea.FromInverseSquareFeet(inversesquaremeter.InverseSquareFeet).InverseSquareMeters, InverseSquareFeetTolerance);
            AssertEx.EqualTolerance(1, ReciprocalArea.FromInverseSquareInches(inversesquaremeter.InverseSquareInches).InverseSquareMeters, InverseSquareInchesTolerance);
            AssertEx.EqualTolerance(1, ReciprocalArea.FromInverseSquareKilometers(inversesquaremeter.InverseSquareKilometers).InverseSquareMeters, InverseSquareKilometersTolerance);
            AssertEx.EqualTolerance(1, ReciprocalArea.FromInverseSquareMeters(inversesquaremeter.InverseSquareMeters).InverseSquareMeters, InverseSquareMetersTolerance);
            AssertEx.EqualTolerance(1, ReciprocalArea.FromInverseSquareMicrometers(inversesquaremeter.InverseSquareMicrometers).InverseSquareMeters, InverseSquareMicrometersTolerance);
            AssertEx.EqualTolerance(1, ReciprocalArea.FromInverseSquareMiles(inversesquaremeter.InverseSquareMiles).InverseSquareMeters, InverseSquareMilesTolerance);
            AssertEx.EqualTolerance(1, ReciprocalArea.FromInverseSquareMillimeters(inversesquaremeter.InverseSquareMillimeters).InverseSquareMeters, InverseSquareMillimetersTolerance);
            AssertEx.EqualTolerance(1, ReciprocalArea.FromInverseSquareYards(inversesquaremeter.InverseSquareYards).InverseSquareMeters, InverseSquareYardsTolerance);
            AssertEx.EqualTolerance(1, ReciprocalArea.FromInverseUsSurveySquareFeet(inversesquaremeter.InverseUsSurveySquareFeet).InverseSquareMeters, InverseUsSurveySquareFeetTolerance);
        }

        [Fact]
        public void ArithmeticOperators()
        {
            ReciprocalArea v = ReciprocalArea.FromInverseSquareMeters(1);
            AssertEx.EqualTolerance(-1, -v.InverseSquareMeters, InverseSquareMetersTolerance);
            AssertEx.EqualTolerance(2, (ReciprocalArea.FromInverseSquareMeters(3)-v).InverseSquareMeters, InverseSquareMetersTolerance);
            AssertEx.EqualTolerance(2, (v + v).InverseSquareMeters, InverseSquareMetersTolerance);
            AssertEx.EqualTolerance(10, (v*10).InverseSquareMeters, InverseSquareMetersTolerance);
            AssertEx.EqualTolerance(10, (10*v).InverseSquareMeters, InverseSquareMetersTolerance);
            AssertEx.EqualTolerance(2, (ReciprocalArea.FromInverseSquareMeters(10)/5).InverseSquareMeters, InverseSquareMetersTolerance);
            AssertEx.EqualTolerance(2, ReciprocalArea.FromInverseSquareMeters(10)/ReciprocalArea.FromInverseSquareMeters(5), InverseSquareMetersTolerance);
        }

        [Fact]
        public void ComparisonOperators()
        {
            ReciprocalArea oneInverseSquareMeter = ReciprocalArea.FromInverseSquareMeters(1);
            ReciprocalArea twoInverseSquareMeters = ReciprocalArea.FromInverseSquareMeters(2);

            Assert.True(oneInverseSquareMeter < twoInverseSquareMeters);
            Assert.True(oneInverseSquareMeter <= twoInverseSquareMeters);
            Assert.True(twoInverseSquareMeters > oneInverseSquareMeter);
            Assert.True(twoInverseSquareMeters >= oneInverseSquareMeter);

            Assert.False(oneInverseSquareMeter > twoInverseSquareMeters);
            Assert.False(oneInverseSquareMeter >= twoInverseSquareMeters);
            Assert.False(twoInverseSquareMeters < oneInverseSquareMeter);
            Assert.False(twoInverseSquareMeters <= oneInverseSquareMeter);
        }

        [Fact]
        public void CompareToIsImplemented()
        {
            ReciprocalArea inversesquaremeter = ReciprocalArea.FromInverseSquareMeters(1);
            Assert.Equal(0, inversesquaremeter.CompareTo(inversesquaremeter));
            Assert.True(inversesquaremeter.CompareTo(ReciprocalArea.Zero) > 0);
            Assert.True(ReciprocalArea.Zero.CompareTo(inversesquaremeter) < 0);
        }

        [Fact]
        public void CompareToThrowsOnTypeMismatch()
        {
            ReciprocalArea inversesquaremeter = ReciprocalArea.FromInverseSquareMeters(1);
            Assert.Throws<ArgumentException>(() => inversesquaremeter.CompareTo(new object()));
        }

        [Fact]
        public void CompareToThrowsOnNull()
        {
            ReciprocalArea inversesquaremeter = ReciprocalArea.FromInverseSquareMeters(1);
            Assert.Throws<ArgumentNullException>(() => inversesquaremeter.CompareTo(null));
        }

        [Fact]
        public void Equals_RelativeTolerance_IsImplemented()
        {
            var v = ReciprocalArea.FromInverseSquareMeters(1);
            Assert.True(v.Equals(ReciprocalArea.FromInverseSquareMeters(1), InverseSquareMetersTolerance, ComparisonType.Relative));
            Assert.False(v.Equals(ReciprocalArea.Zero, InverseSquareMetersTolerance, ComparisonType.Relative));
        }

        [Fact]
        public void Equals_NegativeRelativeTolerance_ThrowsArgumentOutOfRangeException()
        {
            var v = ReciprocalArea.FromInverseSquareMeters(1);
            Assert.Throws<ArgumentOutOfRangeException>(() => v.Equals(ReciprocalArea.FromInverseSquareMeters(1), -1, ComparisonType.Relative));
        }

        [Fact]
        public void EqualsReturnsFalseOnTypeMismatch()
        {
            ReciprocalArea inversesquaremeter = ReciprocalArea.FromInverseSquareMeters(1);
            Assert.False(inversesquaremeter.Equals(new object()));
        }

        [Fact]
        public void EqualsReturnsFalseOnNull()
        {
            ReciprocalArea inversesquaremeter = ReciprocalArea.FromInverseSquareMeters(1);
            Assert.False(inversesquaremeter.Equals(null));
        }

        [Fact]
        public void HasAtLeastOneAbbreviationSpecified()
        {
            var units = Enum.GetValues(typeof(ReciprocalAreaUnit)).Cast<ReciprocalAreaUnit>();
            foreach(var unit in units)
            {
                var defaultAbbreviation = UnitAbbreviationsCache.Default.GetDefaultAbbreviation(unit);
            }
        }

        [Fact]
        public void BaseDimensionsShouldNeverBeNull()
        {
            Assert.False(ReciprocalArea.BaseDimensions is null);
        }

        [Fact]
        public void ToString_ReturnsValueAndUnitAbbreviationInCurrentCulture()
        {
            var prevCulture = Thread.CurrentThread.CurrentCulture;
            Thread.CurrentThread.CurrentCulture = CultureInfo.GetCultureInfo("en-US");
            try {
                Assert.Equal("1 cm⁻²", new ReciprocalArea(1, ReciprocalAreaUnit.InverseSquareCentimeter).ToString());
                Assert.Equal("1 dm⁻²", new ReciprocalArea(1, ReciprocalAreaUnit.InverseSquareDecimeter).ToString());
                Assert.Equal("1 ft⁻²", new ReciprocalArea(1, ReciprocalAreaUnit.InverseSquareFoot).ToString());
                Assert.Equal("1 in⁻²", new ReciprocalArea(1, ReciprocalAreaUnit.InverseSquareInch).ToString());
                Assert.Equal("1 km⁻²", new ReciprocalArea(1, ReciprocalAreaUnit.InverseSquareKilometer).ToString());
                Assert.Equal("1 m⁻²", new ReciprocalArea(1, ReciprocalAreaUnit.InverseSquareMeter).ToString());
                Assert.Equal("1 µm⁻²", new ReciprocalArea(1, ReciprocalAreaUnit.InverseSquareMicrometer).ToString());
                Assert.Equal("1 mi⁻²", new ReciprocalArea(1, ReciprocalAreaUnit.InverseSquareMile).ToString());
                Assert.Equal("1 mm⁻²", new ReciprocalArea(1, ReciprocalAreaUnit.InverseSquareMillimeter).ToString());
                Assert.Equal("1 yd⁻²", new ReciprocalArea(1, ReciprocalAreaUnit.InverseSquareYard).ToString());
                Assert.Equal("1 ft⁻² (US)", new ReciprocalArea(1, ReciprocalAreaUnit.InverseUsSurveySquareFoot).ToString());
            }
            finally
            {
                Thread.CurrentThread.CurrentCulture = prevCulture;
            }
        }

        [Fact]
        public void ToString_WithSwedishCulture_ReturnsUnitAbbreviationForEnglishCultureSinceThereAreNoMappings()
        {
            // Chose this culture, because we don't currently have any abbreviations mapped for that culture and we expect the en-US to be used as fallback.
            var swedishCulture = CultureInfo.GetCultureInfo("sv-SE");

            Assert.Equal("1 cm⁻²", new ReciprocalArea(1, ReciprocalAreaUnit.InverseSquareCentimeter).ToString(swedishCulture));
            Assert.Equal("1 dm⁻²", new ReciprocalArea(1, ReciprocalAreaUnit.InverseSquareDecimeter).ToString(swedishCulture));
            Assert.Equal("1 ft⁻²", new ReciprocalArea(1, ReciprocalAreaUnit.InverseSquareFoot).ToString(swedishCulture));
            Assert.Equal("1 in⁻²", new ReciprocalArea(1, ReciprocalAreaUnit.InverseSquareInch).ToString(swedishCulture));
            Assert.Equal("1 km⁻²", new ReciprocalArea(1, ReciprocalAreaUnit.InverseSquareKilometer).ToString(swedishCulture));
            Assert.Equal("1 m⁻²", new ReciprocalArea(1, ReciprocalAreaUnit.InverseSquareMeter).ToString(swedishCulture));
            Assert.Equal("1 µm⁻²", new ReciprocalArea(1, ReciprocalAreaUnit.InverseSquareMicrometer).ToString(swedishCulture));
            Assert.Equal("1 mi⁻²", new ReciprocalArea(1, ReciprocalAreaUnit.InverseSquareMile).ToString(swedishCulture));
            Assert.Equal("1 mm⁻²", new ReciprocalArea(1, ReciprocalAreaUnit.InverseSquareMillimeter).ToString(swedishCulture));
            Assert.Equal("1 yd⁻²", new ReciprocalArea(1, ReciprocalAreaUnit.InverseSquareYard).ToString(swedishCulture));
            Assert.Equal("1 ft⁻² (US)", new ReciprocalArea(1, ReciprocalAreaUnit.InverseUsSurveySquareFoot).ToString(swedishCulture));
        }

        [Fact]
        public void ToString_SFormat_FormatsNumberWithGivenDigitsAfterRadixForCurrentCulture()
        {
            var oldCulture = CultureInfo.CurrentCulture;
            try
            {
                CultureInfo.CurrentCulture = CultureInfo.InvariantCulture;
                Assert.Equal("0.1 m⁻²", new ReciprocalArea(0.123456, ReciprocalAreaUnit.InverseSquareMeter).ToString("s1"));
                Assert.Equal("0.12 m⁻²", new ReciprocalArea(0.123456, ReciprocalAreaUnit.InverseSquareMeter).ToString("s2"));
                Assert.Equal("0.123 m⁻²", new ReciprocalArea(0.123456, ReciprocalAreaUnit.InverseSquareMeter).ToString("s3"));
                Assert.Equal("0.1235 m⁻²", new ReciprocalArea(0.123456, ReciprocalAreaUnit.InverseSquareMeter).ToString("s4"));
            }
            finally
            {
                CultureInfo.CurrentCulture = oldCulture;
            }
        }

        [Fact]
        public void ToString_SFormatAndCulture_FormatsNumberWithGivenDigitsAfterRadixForGivenCulture()
        {
            var culture = CultureInfo.InvariantCulture;
            Assert.Equal("0.1 m⁻²", new ReciprocalArea(0.123456, ReciprocalAreaUnit.InverseSquareMeter).ToString("s1", culture));
            Assert.Equal("0.12 m⁻²", new ReciprocalArea(0.123456, ReciprocalAreaUnit.InverseSquareMeter).ToString("s2", culture));
            Assert.Equal("0.123 m⁻²", new ReciprocalArea(0.123456, ReciprocalAreaUnit.InverseSquareMeter).ToString("s3", culture));
            Assert.Equal("0.1235 m⁻²", new ReciprocalArea(0.123456, ReciprocalAreaUnit.InverseSquareMeter).ToString("s4", culture));
        }

        [Theory]
        [InlineData(null)]
        [InlineData("en-US")]
        public void ToString_NullFormat_DefaultsToGeneralFormat(string cultureName)
        {
            var quantity = ReciprocalArea.FromInverseSquareMeters(1.0);
            CultureInfo formatProvider = cultureName == null
                ? null
                : CultureInfo.GetCultureInfo(cultureName);

            Assert.Equal(quantity.ToString("g", formatProvider), quantity.ToString(null, formatProvider));
        }

        [Theory]
        [InlineData(null)]
        [InlineData("g")]
        public void ToString_NullProvider_EqualsCurrentCulture(string format)
        {
            var quantity = ReciprocalArea.FromInverseSquareMeters(1.0);
            Assert.Equal(quantity.ToString(format, CultureInfo.CurrentCulture), quantity.ToString(format, null));
        }

        [Fact]
        public void Convert_ToBool_ThrowsInvalidCastException()
        {
            var quantity = ReciprocalArea.FromInverseSquareMeters(1.0);
            Assert.Throws<InvalidCastException>(() => Convert.ToBoolean(quantity));
        }

        [Fact]
        public void Convert_ToByte_EqualsValueAsSameType()
        {
            var quantity = ReciprocalArea.FromInverseSquareMeters(1.0);
           Assert.Equal((byte)quantity.Value, Convert.ToByte(quantity));
        }

        [Fact]
        public void Convert_ToChar_ThrowsInvalidCastException()
        {
            var quantity = ReciprocalArea.FromInverseSquareMeters(1.0);
            Assert.Throws<InvalidCastException>(() => Convert.ToChar(quantity));
        }

        [Fact]
        public void Convert_ToDateTime_ThrowsInvalidCastException()
        {
            var quantity = ReciprocalArea.FromInverseSquareMeters(1.0);
            Assert.Throws<InvalidCastException>(() => Convert.ToDateTime(quantity));
        }

        [Fact]
        public void Convert_ToDecimal_EqualsValueAsSameType()
        {
            var quantity = ReciprocalArea.FromInverseSquareMeters(1.0);
            Assert.Equal((decimal)quantity.Value, Convert.ToDecimal(quantity));
        }

        [Fact]
        public void Convert_ToDouble_EqualsValueAsSameType()
        {
            var quantity = ReciprocalArea.FromInverseSquareMeters(1.0);
            Assert.Equal((double)quantity.Value, Convert.ToDouble(quantity));
        }

        [Fact]
        public void Convert_ToInt16_EqualsValueAsSameType()
        {
            var quantity = ReciprocalArea.FromInverseSquareMeters(1.0);
            Assert.Equal((short)quantity.Value, Convert.ToInt16(quantity));
        }

        [Fact]
        public void Convert_ToInt32_EqualsValueAsSameType()
        {
            var quantity = ReciprocalArea.FromInverseSquareMeters(1.0);
            Assert.Equal((int)quantity.Value, Convert.ToInt32(quantity));
        }

        [Fact]
        public void Convert_ToInt64_EqualsValueAsSameType()
        {
            var quantity = ReciprocalArea.FromInverseSquareMeters(1.0);
            Assert.Equal((long)quantity.Value, Convert.ToInt64(quantity));
        }

        [Fact]
        public void Convert_ToSByte_EqualsValueAsSameType()
        {
            var quantity = ReciprocalArea.FromInverseSquareMeters(1.0);
            Assert.Equal((sbyte)quantity.Value, Convert.ToSByte(quantity));
        }

        [Fact]
        public void Convert_ToSingle_EqualsValueAsSameType()
        {
            var quantity = ReciprocalArea.FromInverseSquareMeters(1.0);
            Assert.Equal((float)quantity.Value, Convert.ToSingle(quantity));
        }

        [Fact]
        public void Convert_ToString_EqualsToString()
        {
            var quantity = ReciprocalArea.FromInverseSquareMeters(1.0);
            Assert.Equal(quantity.ToString(), Convert.ToString(quantity));
        }

        [Fact]
        public void Convert_ToUInt16_EqualsValueAsSameType()
        {
            var quantity = ReciprocalArea.FromInverseSquareMeters(1.0);
            Assert.Equal((ushort)quantity.Value, Convert.ToUInt16(quantity));
        }

        [Fact]
        public void Convert_ToUInt32_EqualsValueAsSameType()
        {
            var quantity = ReciprocalArea.FromInverseSquareMeters(1.0);
            Assert.Equal((uint)quantity.Value, Convert.ToUInt32(quantity));
        }

        [Fact]
        public void Convert_ToUInt64_EqualsValueAsSameType()
        {
            var quantity = ReciprocalArea.FromInverseSquareMeters(1.0);
            Assert.Equal((ulong)quantity.Value, Convert.ToUInt64(quantity));
        }

        [Fact]
        public void Convert_ChangeType_SelfType_EqualsSelf()
        {
            var quantity = ReciprocalArea.FromInverseSquareMeters(1.0);
            Assert.Equal(quantity, Convert.ChangeType(quantity, typeof(ReciprocalArea)));
        }

        [Fact]
        public void Convert_ChangeType_UnitType_EqualsUnit()
        {
            var quantity = ReciprocalArea.FromInverseSquareMeters(1.0);
            Assert.Equal(quantity.Unit, Convert.ChangeType(quantity, typeof(ReciprocalAreaUnit)));
        }

        [Fact]
        public void Convert_ChangeType_QuantityInfo_EqualsQuantityInfo()
        {
            var quantity = ReciprocalArea.FromInverseSquareMeters(1.0);
            Assert.Equal(ReciprocalArea.Info, Convert.ChangeType(quantity, typeof(QuantityInfo)));
        }

        [Fact]
        public void Convert_ChangeType_BaseDimensions_EqualsBaseDimensions()
        {
            var quantity = ReciprocalArea.FromInverseSquareMeters(1.0);
            Assert.Equal(ReciprocalArea.BaseDimensions, Convert.ChangeType(quantity, typeof(BaseDimensions)));
        }

        [Fact]
        public void Convert_ChangeType_InvalidType_ThrowsInvalidCastException()
        {
            var quantity = ReciprocalArea.FromInverseSquareMeters(1.0);
            Assert.Throws<InvalidCastException>(() => Convert.ChangeType(quantity, typeof(QuantityFormatter)));
        }

        [Fact]
        public void GetHashCode_Equals()
        {
            var quantity = ReciprocalArea.FromInverseSquareMeters(1.0);
            Assert.Equal(new {ReciprocalArea.Info.Name, quantity.Value, quantity.Unit}.GetHashCode(), quantity.GetHashCode());
        }

        [Theory]
        [InlineData(1.0)]
        [InlineData(-1.0)]
        public void NegationOperator_ReturnsQuantity_WithNegatedValue(double value)
        {
            var quantity = ReciprocalArea.FromInverseSquareMeters(value);
            Assert.Equal(ReciprocalArea.FromInverseSquareMeters(-value), -quantity);
        }
    }
}<|MERGE_RESOLUTION|>--- conflicted
+++ resolved
@@ -99,6 +99,12 @@
         };
 
         [Fact]
+        public void Ctor_WithUndefinedUnit_ThrowsArgumentException()
+        {
+            Assert.Throws<ArgumentException>(() => new ReciprocalArea((double)0.0, ReciprocalAreaUnit.Undefined));
+        }
+
+        [Fact]
         public void DefaultCtor_ReturnsQuantityWithZeroValueAndBaseUnit()
         {
             var quantity = new ReciprocalArea();
@@ -106,6 +112,7 @@
             Assert.Equal(ReciprocalAreaUnit.InverseSquareMeter, quantity.Unit);
         }
 
+
         [Fact]
         public void Ctor_WithInfinityValue_ThrowsArgumentException()
         {
@@ -149,9 +156,14 @@
 
             Assert.Equal(ReciprocalArea.Zero, quantityInfo.Zero);
             Assert.Equal("ReciprocalArea", quantityInfo.Name);
-
-            var units = EnumUtils.GetEnumValues<ReciprocalAreaUnit>().ToArray();
+            Assert.Equal(QuantityType.ReciprocalArea, quantityInfo.QuantityType);
+
+            var units = EnumUtils.GetEnumValues<ReciprocalAreaUnit>().Except(new[] {ReciprocalAreaUnit.Undefined}).ToArray();
             var unitNames = units.Select(x => x.ToString());
+
+            // Obsolete members
+            Assert.Equal(units, quantityInfo.Units);
+            Assert.Equal(unitNames, quantityInfo.UnitNames);
         }
 
         [Fact]
@@ -253,7 +265,7 @@
         [Fact]
         public void As_SIUnitSystem_ThrowsArgumentExceptionIfNotSupported()
         {
-            var quantity = new ReciprocalArea(value: 1, unit: ReciprocalArea.ConversionBaseUnit);
+            var quantity = new ReciprocalArea(value: 1, unit: ReciprocalArea.BaseUnit);
             Func<object> AsWithSIUnitSystem = () => quantity.As(UnitSystem.SI);
 
             if (SupportsSIUnitSystem)
@@ -292,10 +304,6 @@
         [MemberData(nameof(UnitTypes))]
         public void ToUnit_FromNonBaseUnit_ReturnsQuantityWithGivenUnit(ReciprocalAreaUnit unit)
         {
-<<<<<<< HEAD
-            var quantityInBaseUnit = ReciprocalArea.FromInverseSquareMeters(1).ToBaseUnit();
-            Assert.Equal(ReciprocalArea.ConversionBaseUnit, quantityInBaseUnit.Unit);
-=======
             // See if there is a unit available that is not the base unit.
             var fromUnit = ReciprocalArea.Units.FirstOrDefault(u => u != ReciprocalArea.BaseUnit && u != ReciprocalAreaUnit.Undefined);
 
@@ -306,7 +314,6 @@
             var quantity = ReciprocalArea.From(3.0, fromUnit);
             var converted = quantity.ToUnit(unit);
             Assert.Equal(converted.Unit, unit);
->>>>>>> eca11394
         }
 
         [Fact]
@@ -380,6 +387,49 @@
         }
 
         [Fact]
+        public void EqualityOperators()
+        {
+            var a = ReciprocalArea.FromInverseSquareMeters(1);
+            var b = ReciprocalArea.FromInverseSquareMeters(2);
+
+#pragma warning disable CS8073
+// ReSharper disable EqualExpressionComparison
+
+            Assert.True(a == a);
+            Assert.False(a != a);
+
+            Assert.True(a != b);
+            Assert.False(a == b);
+
+            Assert.False(a == null);
+            Assert.False(null == a);
+
+// ReSharper restore EqualExpressionComparison
+#pragma warning restore CS8073
+        }
+
+        [Fact]
+        public void Equals_SameType_IsImplemented()
+        {
+            var a = ReciprocalArea.FromInverseSquareMeters(1);
+            var b = ReciprocalArea.FromInverseSquareMeters(2);
+
+            Assert.True(a.Equals(a));
+            Assert.False(a.Equals(b));
+        }
+
+        [Fact]
+        public void Equals_QuantityAsObject_IsImplemented()
+        {
+            object a = ReciprocalArea.FromInverseSquareMeters(1);
+            object b = ReciprocalArea.FromInverseSquareMeters(2);
+
+            Assert.True(a.Equals(a));
+            Assert.False(a.Equals(b));
+            Assert.False(a.Equals((object)null));
+        }
+
+        [Fact]
         public void Equals_RelativeTolerance_IsImplemented()
         {
             var v = ReciprocalArea.FromInverseSquareMeters(1);
@@ -409,11 +459,20 @@
         }
 
         [Fact]
+        public void UnitsDoesNotContainUndefined()
+        {
+            Assert.DoesNotContain(ReciprocalAreaUnit.Undefined, ReciprocalArea.Units);
+        }
+
+        [Fact]
         public void HasAtLeastOneAbbreviationSpecified()
         {
             var units = Enum.GetValues(typeof(ReciprocalAreaUnit)).Cast<ReciprocalAreaUnit>();
             foreach(var unit in units)
             {
+                if(unit == ReciprocalAreaUnit.Undefined)
+                    continue;
+
                 var defaultAbbreviation = UnitAbbreviationsCache.Default.GetDefaultAbbreviation(unit);
             }
         }
@@ -427,8 +486,8 @@
         [Fact]
         public void ToString_ReturnsValueAndUnitAbbreviationInCurrentCulture()
         {
-            var prevCulture = Thread.CurrentThread.CurrentCulture;
-            Thread.CurrentThread.CurrentCulture = CultureInfo.GetCultureInfo("en-US");
+            var prevCulture = Thread.CurrentThread.CurrentUICulture;
+            Thread.CurrentThread.CurrentUICulture = CultureInfo.GetCultureInfo("en-US");
             try {
                 Assert.Equal("1 cm⁻²", new ReciprocalArea(1, ReciprocalAreaUnit.InverseSquareCentimeter).ToString());
                 Assert.Equal("1 dm⁻²", new ReciprocalArea(1, ReciprocalAreaUnit.InverseSquareDecimeter).ToString());
@@ -444,7 +503,7 @@
             }
             finally
             {
-                Thread.CurrentThread.CurrentCulture = prevCulture;
+                Thread.CurrentThread.CurrentUICulture = prevCulture;
             }
         }
 
@@ -470,10 +529,10 @@
         [Fact]
         public void ToString_SFormat_FormatsNumberWithGivenDigitsAfterRadixForCurrentCulture()
         {
-            var oldCulture = CultureInfo.CurrentCulture;
+            var oldCulture = CultureInfo.CurrentUICulture;
             try
             {
-                CultureInfo.CurrentCulture = CultureInfo.InvariantCulture;
+                CultureInfo.CurrentUICulture = CultureInfo.InvariantCulture;
                 Assert.Equal("0.1 m⁻²", new ReciprocalArea(0.123456, ReciprocalAreaUnit.InverseSquareMeter).ToString("s1"));
                 Assert.Equal("0.12 m⁻²", new ReciprocalArea(0.123456, ReciprocalAreaUnit.InverseSquareMeter).ToString("s2"));
                 Assert.Equal("0.123 m⁻²", new ReciprocalArea(0.123456, ReciprocalAreaUnit.InverseSquareMeter).ToString("s3"));
@@ -481,7 +540,7 @@
             }
             finally
             {
-                CultureInfo.CurrentCulture = oldCulture;
+                CultureInfo.CurrentUICulture = oldCulture;
             }
         }
 
@@ -495,27 +554,28 @@
             Assert.Equal("0.1235 m⁻²", new ReciprocalArea(0.123456, ReciprocalAreaUnit.InverseSquareMeter).ToString("s4", culture));
         }
 
-        [Theory]
-        [InlineData(null)]
-        [InlineData("en-US")]
-        public void ToString_NullFormat_DefaultsToGeneralFormat(string cultureName)
-        {
-            var quantity = ReciprocalArea.FromInverseSquareMeters(1.0);
-            CultureInfo formatProvider = cultureName == null
-                ? null
-                : CultureInfo.GetCultureInfo(cultureName);
-
-            Assert.Equal(quantity.ToString("g", formatProvider), quantity.ToString(null, formatProvider));
-        }
-
-        [Theory]
-        [InlineData(null)]
-        [InlineData("g")]
-        public void ToString_NullProvider_EqualsCurrentCulture(string format)
-        {
-            var quantity = ReciprocalArea.FromInverseSquareMeters(1.0);
-            Assert.Equal(quantity.ToString(format, CultureInfo.CurrentCulture), quantity.ToString(format, null));
-        }
+
+        [Fact]
+        public void ToString_NullFormat_ThrowsArgumentNullException()
+        {
+            var quantity = ReciprocalArea.FromInverseSquareMeters(1.0);
+            Assert.Throws<ArgumentNullException>(() => quantity.ToString(null, null, null));
+        }
+
+        [Fact]
+        public void ToString_NullArgs_ThrowsArgumentNullException()
+        {
+            var quantity = ReciprocalArea.FromInverseSquareMeters(1.0);
+            Assert.Throws<ArgumentNullException>(() => quantity.ToString(null, "g", null));
+        }
+
+        [Fact]
+        public void ToString_NullProvider_EqualsCurrentUICulture()
+        {
+            var quantity = ReciprocalArea.FromInverseSquareMeters(1.0);
+            Assert.Equal(quantity.ToString(CultureInfo.CurrentUICulture, "g"), quantity.ToString(null, "g"));
+        }
+
 
         [Fact]
         public void Convert_ToBool_ThrowsInvalidCastException()
@@ -634,6 +694,13 @@
         {
             var quantity = ReciprocalArea.FromInverseSquareMeters(1.0);
             Assert.Equal(quantity.Unit, Convert.ChangeType(quantity, typeof(ReciprocalAreaUnit)));
+        }
+
+        [Fact]
+        public void Convert_ChangeType_QuantityType_EqualsQuantityType()
+        {
+            var quantity = ReciprocalArea.FromInverseSquareMeters(1.0);
+            Assert.Equal(QuantityType.ReciprocalArea, Convert.ChangeType(quantity, typeof(QuantityType)));
         }
 
         [Fact]
