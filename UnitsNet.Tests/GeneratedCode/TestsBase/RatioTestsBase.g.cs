//------------------------------------------------------------------------------
// <auto-generated>
//     This code was generated by \generate-code.bat.
//
//     Changes to this file will be lost when the code is regenerated.
//     The build server regenerates the code before each build and a pre-build
//     step will regenerate the code on each local build.
//
//     See https://github.com/angularsen/UnitsNet/wiki/Adding-a-New-Unit for how to add or edit units.
//
//     Add CustomCode\Quantities\MyQuantity.extra.cs files to add code to generated quantities.
//     Add UnitDefinitions\MyQuantity.json and run generate-code.bat to generate new units or quantities.
//
// </auto-generated>
//------------------------------------------------------------------------------

// Licensed under MIT No Attribution, see LICENSE file at the root.
// Copyright 2013 Andreas Gullberg Larsen (andreas.larsen84@gmail.com). Maintained at https://github.com/angularsen/UnitsNet.

using System;
using System.Collections.Generic;
using System.Globalization;
using System.Linq;
using System.Threading;
using UnitsNet.Tests.TestsBase;
using UnitsNet.Units;
using Xunit;

// Disable build warning CS1718: Comparison made to same variable; did you mean to compare something else?
#pragma warning disable 1718

// ReSharper disable once CheckNamespace
namespace UnitsNet.Tests
{
    /// <summary>
    /// Test of Ratio.
    /// </summary>
// ReSharper disable once PartialTypeWithSinglePart
    public abstract partial class RatioTestsBase : QuantityTestsBase
    {
        protected abstract double DecimalFractionsInOneDecimalFraction { get; }
        protected abstract double PartsPerBillionInOneDecimalFraction { get; }
        protected abstract double PartsPerMillionInOneDecimalFraction { get; }
        protected abstract double PartsPerThousandInOneDecimalFraction { get; }
        protected abstract double PartsPerTrillionInOneDecimalFraction { get; }
        protected abstract double PercentInOneDecimalFraction { get; }

// ReSharper disable VirtualMemberNeverOverriden.Global
        protected virtual double DecimalFractionsTolerance { get { return 1e-5; } }
        protected virtual double PartsPerBillionTolerance { get { return 1e-5; } }
        protected virtual double PartsPerMillionTolerance { get { return 1e-5; } }
        protected virtual double PartsPerThousandTolerance { get { return 1e-5; } }
        protected virtual double PartsPerTrillionTolerance { get { return 1e-5; } }
        protected virtual double PercentTolerance { get { return 1e-5; } }
// ReSharper restore VirtualMemberNeverOverriden.Global

        protected (double UnitsInBaseUnit, double Tolerence) GetConversionFactor(RatioUnit unit)
        {
            return unit switch
            {
                RatioUnit.DecimalFraction => (DecimalFractionsInOneDecimalFraction, DecimalFractionsTolerance),
                RatioUnit.PartPerBillion => (PartsPerBillionInOneDecimalFraction, PartsPerBillionTolerance),
                RatioUnit.PartPerMillion => (PartsPerMillionInOneDecimalFraction, PartsPerMillionTolerance),
                RatioUnit.PartPerThousand => (PartsPerThousandInOneDecimalFraction, PartsPerThousandTolerance),
                RatioUnit.PartPerTrillion => (PartsPerTrillionInOneDecimalFraction, PartsPerTrillionTolerance),
                RatioUnit.Percent => (PercentInOneDecimalFraction, PercentTolerance),
                _ => throw new NotSupportedException()
            };
        }

        public static IEnumerable<object[]> UnitTypes = new List<object[]>
        {
            new object[] { RatioUnit.DecimalFraction },
            new object[] { RatioUnit.PartPerBillion },
            new object[] { RatioUnit.PartPerMillion },
            new object[] { RatioUnit.PartPerThousand },
            new object[] { RatioUnit.PartPerTrillion },
            new object[] { RatioUnit.Percent },
        };

        [Fact]
        public void DefaultCtor_ReturnsQuantityWithZeroValueAndBaseUnit()
        {
            var quantity = new Ratio();
            Assert.Equal(0, quantity.Value);
            Assert.Equal(RatioUnit.DecimalFraction, quantity.Unit);
        }

        [Fact]
        public void Ctor_WithInfinityValue_ThrowsArgumentException()
        {
            Assert.Throws<ArgumentException>(() => new Ratio(double.PositiveInfinity, RatioUnit.DecimalFraction));
            Assert.Throws<ArgumentException>(() => new Ratio(double.NegativeInfinity, RatioUnit.DecimalFraction));
        }

        [Fact]
        public void Ctor_WithNaNValue_ThrowsArgumentException()
        {
            Assert.Throws<ArgumentException>(() => new Ratio(double.NaN, RatioUnit.DecimalFraction));
        }

        [Fact]
        public void Ctor_NullAsUnitSystem_ThrowsArgumentNullException()
        {
            Assert.Throws<ArgumentNullException>(() => new Ratio(value: 1, unitSystem: null));
        }

        [Fact]
        public void Ctor_SIUnitSystem_ThrowsArgumentExceptionIfNotSupported()
        {
            Func<object> TestCode = () => new Ratio(value: 1, unitSystem: UnitSystem.SI);
            if (SupportsSIUnitSystem)
            {
                var quantity = (Ratio) TestCode();
                Assert.Equal(1, quantity.Value);
            }
            else
            {
                Assert.Throws<ArgumentException>(TestCode);
            }
        }

        [Fact]
        public void Ratio_QuantityInfo_ReturnsQuantityInfoDescribingQuantity()
        {
            var quantity = new Ratio(1, RatioUnit.DecimalFraction);

            QuantityInfo<RatioUnit> quantityInfo = quantity.QuantityInfo;

            Assert.Equal(Ratio.Zero, quantityInfo.Zero);
            Assert.Equal("Ratio", quantityInfo.Name);

            var units = EnumUtils.GetEnumValues<RatioUnit>().ToArray();
            var unitNames = units.Select(x => x.ToString());
        }

        [Fact]
        public void DecimalFractionToRatioUnits()
        {
            Ratio decimalfraction = Ratio.FromDecimalFractions(1);
            AssertEx.EqualTolerance(DecimalFractionsInOneDecimalFraction, decimalfraction.DecimalFractions, DecimalFractionsTolerance);
            AssertEx.EqualTolerance(PartsPerBillionInOneDecimalFraction, decimalfraction.PartsPerBillion, PartsPerBillionTolerance);
            AssertEx.EqualTolerance(PartsPerMillionInOneDecimalFraction, decimalfraction.PartsPerMillion, PartsPerMillionTolerance);
            AssertEx.EqualTolerance(PartsPerThousandInOneDecimalFraction, decimalfraction.PartsPerThousand, PartsPerThousandTolerance);
            AssertEx.EqualTolerance(PartsPerTrillionInOneDecimalFraction, decimalfraction.PartsPerTrillion, PartsPerTrillionTolerance);
            AssertEx.EqualTolerance(PercentInOneDecimalFraction, decimalfraction.Percent, PercentTolerance);
        }

        [Fact]
        public void From_ValueAndUnit_ReturnsQuantityWithSameValueAndUnit()
        {
            var quantity00 = Ratio.From(1, RatioUnit.DecimalFraction);
            AssertEx.EqualTolerance(1, quantity00.DecimalFractions, DecimalFractionsTolerance);
            Assert.Equal(RatioUnit.DecimalFraction, quantity00.Unit);

            var quantity01 = Ratio.From(1, RatioUnit.PartPerBillion);
            AssertEx.EqualTolerance(1, quantity01.PartsPerBillion, PartsPerBillionTolerance);
            Assert.Equal(RatioUnit.PartPerBillion, quantity01.Unit);

            var quantity02 = Ratio.From(1, RatioUnit.PartPerMillion);
            AssertEx.EqualTolerance(1, quantity02.PartsPerMillion, PartsPerMillionTolerance);
            Assert.Equal(RatioUnit.PartPerMillion, quantity02.Unit);

            var quantity03 = Ratio.From(1, RatioUnit.PartPerThousand);
            AssertEx.EqualTolerance(1, quantity03.PartsPerThousand, PartsPerThousandTolerance);
            Assert.Equal(RatioUnit.PartPerThousand, quantity03.Unit);

            var quantity04 = Ratio.From(1, RatioUnit.PartPerTrillion);
            AssertEx.EqualTolerance(1, quantity04.PartsPerTrillion, PartsPerTrillionTolerance);
            Assert.Equal(RatioUnit.PartPerTrillion, quantity04.Unit);

            var quantity05 = Ratio.From(1, RatioUnit.Percent);
            AssertEx.EqualTolerance(1, quantity05.Percent, PercentTolerance);
            Assert.Equal(RatioUnit.Percent, quantity05.Unit);

        }

        [Fact]
        public void FromDecimalFractions_WithInfinityValue_ThrowsArgumentException()
        {
            Assert.Throws<ArgumentException>(() => Ratio.FromDecimalFractions(double.PositiveInfinity));
            Assert.Throws<ArgumentException>(() => Ratio.FromDecimalFractions(double.NegativeInfinity));
        }

        [Fact]
        public void FromDecimalFractions_WithNanValue_ThrowsArgumentException()
        {
            Assert.Throws<ArgumentException>(() => Ratio.FromDecimalFractions(double.NaN));
        }

        [Fact]
        public void As()
        {
            var decimalfraction = Ratio.FromDecimalFractions(1);
            AssertEx.EqualTolerance(DecimalFractionsInOneDecimalFraction, decimalfraction.As(RatioUnit.DecimalFraction), DecimalFractionsTolerance);
            AssertEx.EqualTolerance(PartsPerBillionInOneDecimalFraction, decimalfraction.As(RatioUnit.PartPerBillion), PartsPerBillionTolerance);
            AssertEx.EqualTolerance(PartsPerMillionInOneDecimalFraction, decimalfraction.As(RatioUnit.PartPerMillion), PartsPerMillionTolerance);
            AssertEx.EqualTolerance(PartsPerThousandInOneDecimalFraction, decimalfraction.As(RatioUnit.PartPerThousand), PartsPerThousandTolerance);
            AssertEx.EqualTolerance(PartsPerTrillionInOneDecimalFraction, decimalfraction.As(RatioUnit.PartPerTrillion), PartsPerTrillionTolerance);
            AssertEx.EqualTolerance(PercentInOneDecimalFraction, decimalfraction.As(RatioUnit.Percent), PercentTolerance);
        }

        [Fact]
        public void As_SIUnitSystem_ThrowsArgumentExceptionIfNotSupported()
        {
            var quantity = new Ratio(value: 1, unit: Ratio.ConversionBaseUnit);
            Func<object> AsWithSIUnitSystem = () => quantity.As(UnitSystem.SI);

            if (SupportsSIUnitSystem)
            {
                var value = (double) AsWithSIUnitSystem();
                Assert.Equal(1, value);
            }
            else
            {
                Assert.Throws<ArgumentException>(AsWithSIUnitSystem);
            }
        }

        [Theory]
        [MemberData(nameof(UnitTypes))]
        public void ToUnit(RatioUnit unit)
        {
            var inBaseUnits = Ratio.From(1.0, Ratio.BaseUnit);
            var converted = inBaseUnits.ToUnit(unit);

            var conversionFactor = GetConversionFactor(unit);
            AssertEx.EqualTolerance(conversionFactor.UnitsInBaseUnit, (double)converted.Value, conversionFactor.Tolerence);
            Assert.Equal(unit, converted.Unit);
        }

        [Theory]
        [MemberData(nameof(UnitTypes))]
        public void ToUnit_WithSameUnits_AreEqual(RatioUnit unit)
        {
            var quantity = Ratio.From(3.0, unit);
            var toUnitWithSameUnit = quantity.ToUnit(unit);
            Assert.Equal(quantity, toUnitWithSameUnit);
        }

        [Theory]
        [MemberData(nameof(UnitTypes))]
        public void ToUnit_FromNonBaseUnit_ReturnsQuantityWithGivenUnit(RatioUnit unit)
        {
<<<<<<< HEAD
            var quantityInBaseUnit = Ratio.FromDecimalFractions(1).ToBaseUnit();
            Assert.Equal(Ratio.ConversionBaseUnit, quantityInBaseUnit.Unit);
=======
            // See if there is a unit available that is not the base unit.
            var fromUnit = Ratio.Units.FirstOrDefault(u => u != Ratio.BaseUnit && u != RatioUnit.Undefined);

            // If there is only one unit for the quantity, we must use the base unit.
            if(fromUnit == RatioUnit.Undefined)
                fromUnit = Ratio.BaseUnit;

            var quantity = Ratio.From(3.0, fromUnit);
            var converted = quantity.ToUnit(unit);
            Assert.Equal(converted.Unit, unit);
>>>>>>> eca11394
        }

        [Fact]
        public void ConversionRoundTrip()
        {
            Ratio decimalfraction = Ratio.FromDecimalFractions(1);
            AssertEx.EqualTolerance(1, Ratio.FromDecimalFractions(decimalfraction.DecimalFractions).DecimalFractions, DecimalFractionsTolerance);
            AssertEx.EqualTolerance(1, Ratio.FromPartsPerBillion(decimalfraction.PartsPerBillion).DecimalFractions, PartsPerBillionTolerance);
            AssertEx.EqualTolerance(1, Ratio.FromPartsPerMillion(decimalfraction.PartsPerMillion).DecimalFractions, PartsPerMillionTolerance);
            AssertEx.EqualTolerance(1, Ratio.FromPartsPerThousand(decimalfraction.PartsPerThousand).DecimalFractions, PartsPerThousandTolerance);
            AssertEx.EqualTolerance(1, Ratio.FromPartsPerTrillion(decimalfraction.PartsPerTrillion).DecimalFractions, PartsPerTrillionTolerance);
            AssertEx.EqualTolerance(1, Ratio.FromPercent(decimalfraction.Percent).DecimalFractions, PercentTolerance);
        }

        [Fact]
        public void ArithmeticOperators()
        {
            Ratio v = Ratio.FromDecimalFractions(1);
            AssertEx.EqualTolerance(-1, -v.DecimalFractions, DecimalFractionsTolerance);
            AssertEx.EqualTolerance(2, (Ratio.FromDecimalFractions(3)-v).DecimalFractions, DecimalFractionsTolerance);
            AssertEx.EqualTolerance(2, (v + v).DecimalFractions, DecimalFractionsTolerance);
            AssertEx.EqualTolerance(10, (v*10).DecimalFractions, DecimalFractionsTolerance);
            AssertEx.EqualTolerance(10, (10*v).DecimalFractions, DecimalFractionsTolerance);
            AssertEx.EqualTolerance(2, (Ratio.FromDecimalFractions(10)/5).DecimalFractions, DecimalFractionsTolerance);
            AssertEx.EqualTolerance(2, Ratio.FromDecimalFractions(10)/Ratio.FromDecimalFractions(5), DecimalFractionsTolerance);
        }

        [Fact]
        public void ComparisonOperators()
        {
            Ratio oneDecimalFraction = Ratio.FromDecimalFractions(1);
            Ratio twoDecimalFractions = Ratio.FromDecimalFractions(2);

            Assert.True(oneDecimalFraction < twoDecimalFractions);
            Assert.True(oneDecimalFraction <= twoDecimalFractions);
            Assert.True(twoDecimalFractions > oneDecimalFraction);
            Assert.True(twoDecimalFractions >= oneDecimalFraction);

            Assert.False(oneDecimalFraction > twoDecimalFractions);
            Assert.False(oneDecimalFraction >= twoDecimalFractions);
            Assert.False(twoDecimalFractions < oneDecimalFraction);
            Assert.False(twoDecimalFractions <= oneDecimalFraction);
        }

        [Fact]
        public void CompareToIsImplemented()
        {
            Ratio decimalfraction = Ratio.FromDecimalFractions(1);
            Assert.Equal(0, decimalfraction.CompareTo(decimalfraction));
            Assert.True(decimalfraction.CompareTo(Ratio.Zero) > 0);
            Assert.True(Ratio.Zero.CompareTo(decimalfraction) < 0);
        }

        [Fact]
        public void CompareToThrowsOnTypeMismatch()
        {
            Ratio decimalfraction = Ratio.FromDecimalFractions(1);
            Assert.Throws<ArgumentException>(() => decimalfraction.CompareTo(new object()));
        }

        [Fact]
        public void CompareToThrowsOnNull()
        {
            Ratio decimalfraction = Ratio.FromDecimalFractions(1);
            Assert.Throws<ArgumentNullException>(() => decimalfraction.CompareTo(null));
        }

        [Fact]
        public void Equals_RelativeTolerance_IsImplemented()
        {
            var v = Ratio.FromDecimalFractions(1);
            Assert.True(v.Equals(Ratio.FromDecimalFractions(1), DecimalFractionsTolerance, ComparisonType.Relative));
            Assert.False(v.Equals(Ratio.Zero, DecimalFractionsTolerance, ComparisonType.Relative));
        }

        [Fact]
        public void Equals_NegativeRelativeTolerance_ThrowsArgumentOutOfRangeException()
        {
            var v = Ratio.FromDecimalFractions(1);
            Assert.Throws<ArgumentOutOfRangeException>(() => v.Equals(Ratio.FromDecimalFractions(1), -1, ComparisonType.Relative));
        }

        [Fact]
        public void EqualsReturnsFalseOnTypeMismatch()
        {
            Ratio decimalfraction = Ratio.FromDecimalFractions(1);
            Assert.False(decimalfraction.Equals(new object()));
        }

        [Fact]
        public void EqualsReturnsFalseOnNull()
        {
            Ratio decimalfraction = Ratio.FromDecimalFractions(1);
            Assert.False(decimalfraction.Equals(null));
        }

        [Fact]
        public void HasAtLeastOneAbbreviationSpecified()
        {
            var units = Enum.GetValues(typeof(RatioUnit)).Cast<RatioUnit>();
            foreach(var unit in units)
            {
                var defaultAbbreviation = UnitAbbreviationsCache.Default.GetDefaultAbbreviation(unit);
            }
        }

        [Fact]
        public void BaseDimensionsShouldNeverBeNull()
        {
            Assert.False(Ratio.BaseDimensions is null);
        }

        [Fact]
        public void ToString_ReturnsValueAndUnitAbbreviationInCurrentCulture()
        {
            var prevCulture = Thread.CurrentThread.CurrentCulture;
            Thread.CurrentThread.CurrentCulture = CultureInfo.GetCultureInfo("en-US");
            try {
                Assert.Equal("1", new Ratio(1, RatioUnit.DecimalFraction).ToString());
                Assert.Equal("1 ppb", new Ratio(1, RatioUnit.PartPerBillion).ToString());
                Assert.Equal("1 ppm", new Ratio(1, RatioUnit.PartPerMillion).ToString());
                Assert.Equal("1 ‰", new Ratio(1, RatioUnit.PartPerThousand).ToString());
                Assert.Equal("1 ppt", new Ratio(1, RatioUnit.PartPerTrillion).ToString());
                Assert.Equal("1 %", new Ratio(1, RatioUnit.Percent).ToString());
            }
            finally
            {
                Thread.CurrentThread.CurrentCulture = prevCulture;
            }
        }

        [Fact]
        public void ToString_WithSwedishCulture_ReturnsUnitAbbreviationForEnglishCultureSinceThereAreNoMappings()
        {
            // Chose this culture, because we don't currently have any abbreviations mapped for that culture and we expect the en-US to be used as fallback.
            var swedishCulture = CultureInfo.GetCultureInfo("sv-SE");

            Assert.Equal("1", new Ratio(1, RatioUnit.DecimalFraction).ToString(swedishCulture));
            Assert.Equal("1 ppb", new Ratio(1, RatioUnit.PartPerBillion).ToString(swedishCulture));
            Assert.Equal("1 ppm", new Ratio(1, RatioUnit.PartPerMillion).ToString(swedishCulture));
            Assert.Equal("1 ‰", new Ratio(1, RatioUnit.PartPerThousand).ToString(swedishCulture));
            Assert.Equal("1 ppt", new Ratio(1, RatioUnit.PartPerTrillion).ToString(swedishCulture));
            Assert.Equal("1 %", new Ratio(1, RatioUnit.Percent).ToString(swedishCulture));
        }

        [Fact]
        public void ToString_SFormat_FormatsNumberWithGivenDigitsAfterRadixForCurrentCulture()
        {
            var oldCulture = CultureInfo.CurrentCulture;
            try
            {
                CultureInfo.CurrentCulture = CultureInfo.InvariantCulture;
                Assert.Equal("0.1", new Ratio(0.123456, RatioUnit.DecimalFraction).ToString("s1"));
                Assert.Equal("0.12", new Ratio(0.123456, RatioUnit.DecimalFraction).ToString("s2"));
                Assert.Equal("0.123", new Ratio(0.123456, RatioUnit.DecimalFraction).ToString("s3"));
                Assert.Equal("0.1235", new Ratio(0.123456, RatioUnit.DecimalFraction).ToString("s4"));
            }
            finally
            {
                CultureInfo.CurrentCulture = oldCulture;
            }
        }

        [Fact]
        public void ToString_SFormatAndCulture_FormatsNumberWithGivenDigitsAfterRadixForGivenCulture()
        {
            var culture = CultureInfo.InvariantCulture;
            Assert.Equal("0.1", new Ratio(0.123456, RatioUnit.DecimalFraction).ToString("s1", culture));
            Assert.Equal("0.12", new Ratio(0.123456, RatioUnit.DecimalFraction).ToString("s2", culture));
            Assert.Equal("0.123", new Ratio(0.123456, RatioUnit.DecimalFraction).ToString("s3", culture));
            Assert.Equal("0.1235", new Ratio(0.123456, RatioUnit.DecimalFraction).ToString("s4", culture));
        }

        [Theory]
        [InlineData(null)]
        [InlineData("en-US")]
        public void ToString_NullFormat_DefaultsToGeneralFormat(string cultureName)
        {
            var quantity = Ratio.FromDecimalFractions(1.0);
            CultureInfo formatProvider = cultureName == null
                ? null
                : CultureInfo.GetCultureInfo(cultureName);

            Assert.Equal(quantity.ToString("g", formatProvider), quantity.ToString(null, formatProvider));
        }

        [Theory]
        [InlineData(null)]
        [InlineData("g")]
        public void ToString_NullProvider_EqualsCurrentCulture(string format)
        {
            var quantity = Ratio.FromDecimalFractions(1.0);
            Assert.Equal(quantity.ToString(format, CultureInfo.CurrentCulture), quantity.ToString(format, null));
        }

        [Fact]
        public void Convert_ToBool_ThrowsInvalidCastException()
        {
            var quantity = Ratio.FromDecimalFractions(1.0);
            Assert.Throws<InvalidCastException>(() => Convert.ToBoolean(quantity));
        }

        [Fact]
        public void Convert_ToByte_EqualsValueAsSameType()
        {
            var quantity = Ratio.FromDecimalFractions(1.0);
           Assert.Equal((byte)quantity.Value, Convert.ToByte(quantity));
        }

        [Fact]
        public void Convert_ToChar_ThrowsInvalidCastException()
        {
            var quantity = Ratio.FromDecimalFractions(1.0);
            Assert.Throws<InvalidCastException>(() => Convert.ToChar(quantity));
        }

        [Fact]
        public void Convert_ToDateTime_ThrowsInvalidCastException()
        {
            var quantity = Ratio.FromDecimalFractions(1.0);
            Assert.Throws<InvalidCastException>(() => Convert.ToDateTime(quantity));
        }

        [Fact]
        public void Convert_ToDecimal_EqualsValueAsSameType()
        {
            var quantity = Ratio.FromDecimalFractions(1.0);
            Assert.Equal((decimal)quantity.Value, Convert.ToDecimal(quantity));
        }

        [Fact]
        public void Convert_ToDouble_EqualsValueAsSameType()
        {
            var quantity = Ratio.FromDecimalFractions(1.0);
            Assert.Equal((double)quantity.Value, Convert.ToDouble(quantity));
        }

        [Fact]
        public void Convert_ToInt16_EqualsValueAsSameType()
        {
            var quantity = Ratio.FromDecimalFractions(1.0);
            Assert.Equal((short)quantity.Value, Convert.ToInt16(quantity));
        }

        [Fact]
        public void Convert_ToInt32_EqualsValueAsSameType()
        {
            var quantity = Ratio.FromDecimalFractions(1.0);
            Assert.Equal((int)quantity.Value, Convert.ToInt32(quantity));
        }

        [Fact]
        public void Convert_ToInt64_EqualsValueAsSameType()
        {
            var quantity = Ratio.FromDecimalFractions(1.0);
            Assert.Equal((long)quantity.Value, Convert.ToInt64(quantity));
        }

        [Fact]
        public void Convert_ToSByte_EqualsValueAsSameType()
        {
            var quantity = Ratio.FromDecimalFractions(1.0);
            Assert.Equal((sbyte)quantity.Value, Convert.ToSByte(quantity));
        }

        [Fact]
        public void Convert_ToSingle_EqualsValueAsSameType()
        {
            var quantity = Ratio.FromDecimalFractions(1.0);
            Assert.Equal((float)quantity.Value, Convert.ToSingle(quantity));
        }

        [Fact]
        public void Convert_ToString_EqualsToString()
        {
            var quantity = Ratio.FromDecimalFractions(1.0);
            Assert.Equal(quantity.ToString(), Convert.ToString(quantity));
        }

        [Fact]
        public void Convert_ToUInt16_EqualsValueAsSameType()
        {
            var quantity = Ratio.FromDecimalFractions(1.0);
            Assert.Equal((ushort)quantity.Value, Convert.ToUInt16(quantity));
        }

        [Fact]
        public void Convert_ToUInt32_EqualsValueAsSameType()
        {
            var quantity = Ratio.FromDecimalFractions(1.0);
            Assert.Equal((uint)quantity.Value, Convert.ToUInt32(quantity));
        }

        [Fact]
        public void Convert_ToUInt64_EqualsValueAsSameType()
        {
            var quantity = Ratio.FromDecimalFractions(1.0);
            Assert.Equal((ulong)quantity.Value, Convert.ToUInt64(quantity));
        }

        [Fact]
        public void Convert_ChangeType_SelfType_EqualsSelf()
        {
            var quantity = Ratio.FromDecimalFractions(1.0);
            Assert.Equal(quantity, Convert.ChangeType(quantity, typeof(Ratio)));
        }

        [Fact]
        public void Convert_ChangeType_UnitType_EqualsUnit()
        {
            var quantity = Ratio.FromDecimalFractions(1.0);
            Assert.Equal(quantity.Unit, Convert.ChangeType(quantity, typeof(RatioUnit)));
        }

        [Fact]
        public void Convert_ChangeType_QuantityInfo_EqualsQuantityInfo()
        {
            var quantity = Ratio.FromDecimalFractions(1.0);
            Assert.Equal(Ratio.Info, Convert.ChangeType(quantity, typeof(QuantityInfo)));
        }

        [Fact]
        public void Convert_ChangeType_BaseDimensions_EqualsBaseDimensions()
        {
            var quantity = Ratio.FromDecimalFractions(1.0);
            Assert.Equal(Ratio.BaseDimensions, Convert.ChangeType(quantity, typeof(BaseDimensions)));
        }

        [Fact]
        public void Convert_ChangeType_InvalidType_ThrowsInvalidCastException()
        {
            var quantity = Ratio.FromDecimalFractions(1.0);
            Assert.Throws<InvalidCastException>(() => Convert.ChangeType(quantity, typeof(QuantityFormatter)));
        }

        [Fact]
        public void GetHashCode_Equals()
        {
            var quantity = Ratio.FromDecimalFractions(1.0);
            Assert.Equal(new {Ratio.Info.Name, quantity.Value, quantity.Unit}.GetHashCode(), quantity.GetHashCode());
        }

        [Theory]
        [InlineData(1.0)]
        [InlineData(-1.0)]
        public void NegationOperator_ReturnsQuantity_WithNegatedValue(double value)
        {
            var quantity = Ratio.FromDecimalFractions(value);
            Assert.Equal(Ratio.FromDecimalFractions(-value), -quantity);
        }
    }
}<|MERGE_RESOLUTION|>--- conflicted
+++ resolved
@@ -79,6 +79,12 @@
         };
 
         [Fact]
+        public void Ctor_WithUndefinedUnit_ThrowsArgumentException()
+        {
+            Assert.Throws<ArgumentException>(() => new Ratio((double)0.0, RatioUnit.Undefined));
+        }
+
+        [Fact]
         public void DefaultCtor_ReturnsQuantityWithZeroValueAndBaseUnit()
         {
             var quantity = new Ratio();
@@ -86,6 +92,7 @@
             Assert.Equal(RatioUnit.DecimalFraction, quantity.Unit);
         }
 
+
         [Fact]
         public void Ctor_WithInfinityValue_ThrowsArgumentException()
         {
@@ -129,9 +136,14 @@
 
             Assert.Equal(Ratio.Zero, quantityInfo.Zero);
             Assert.Equal("Ratio", quantityInfo.Name);
-
-            var units = EnumUtils.GetEnumValues<RatioUnit>().ToArray();
+            Assert.Equal(QuantityType.Ratio, quantityInfo.QuantityType);
+
+            var units = EnumUtils.GetEnumValues<RatioUnit>().Except(new[] {RatioUnit.Undefined}).ToArray();
             var unitNames = units.Select(x => x.ToString());
+
+            // Obsolete members
+            Assert.Equal(units, quantityInfo.Units);
+            Assert.Equal(unitNames, quantityInfo.UnitNames);
         }
 
         [Fact]
@@ -203,7 +215,7 @@
         [Fact]
         public void As_SIUnitSystem_ThrowsArgumentExceptionIfNotSupported()
         {
-            var quantity = new Ratio(value: 1, unit: Ratio.ConversionBaseUnit);
+            var quantity = new Ratio(value: 1, unit: Ratio.BaseUnit);
             Func<object> AsWithSIUnitSystem = () => quantity.As(UnitSystem.SI);
 
             if (SupportsSIUnitSystem)
@@ -242,10 +254,6 @@
         [MemberData(nameof(UnitTypes))]
         public void ToUnit_FromNonBaseUnit_ReturnsQuantityWithGivenUnit(RatioUnit unit)
         {
-<<<<<<< HEAD
-            var quantityInBaseUnit = Ratio.FromDecimalFractions(1).ToBaseUnit();
-            Assert.Equal(Ratio.ConversionBaseUnit, quantityInBaseUnit.Unit);
-=======
             // See if there is a unit available that is not the base unit.
             var fromUnit = Ratio.Units.FirstOrDefault(u => u != Ratio.BaseUnit && u != RatioUnit.Undefined);
 
@@ -256,7 +264,6 @@
             var quantity = Ratio.From(3.0, fromUnit);
             var converted = quantity.ToUnit(unit);
             Assert.Equal(converted.Unit, unit);
->>>>>>> eca11394
         }
 
         [Fact]
@@ -325,6 +332,49 @@
         }
 
         [Fact]
+        public void EqualityOperators()
+        {
+            var a = Ratio.FromDecimalFractions(1);
+            var b = Ratio.FromDecimalFractions(2);
+
+#pragma warning disable CS8073
+// ReSharper disable EqualExpressionComparison
+
+            Assert.True(a == a);
+            Assert.False(a != a);
+
+            Assert.True(a != b);
+            Assert.False(a == b);
+
+            Assert.False(a == null);
+            Assert.False(null == a);
+
+// ReSharper restore EqualExpressionComparison
+#pragma warning restore CS8073
+        }
+
+        [Fact]
+        public void Equals_SameType_IsImplemented()
+        {
+            var a = Ratio.FromDecimalFractions(1);
+            var b = Ratio.FromDecimalFractions(2);
+
+            Assert.True(a.Equals(a));
+            Assert.False(a.Equals(b));
+        }
+
+        [Fact]
+        public void Equals_QuantityAsObject_IsImplemented()
+        {
+            object a = Ratio.FromDecimalFractions(1);
+            object b = Ratio.FromDecimalFractions(2);
+
+            Assert.True(a.Equals(a));
+            Assert.False(a.Equals(b));
+            Assert.False(a.Equals((object)null));
+        }
+
+        [Fact]
         public void Equals_RelativeTolerance_IsImplemented()
         {
             var v = Ratio.FromDecimalFractions(1);
@@ -354,11 +404,20 @@
         }
 
         [Fact]
+        public void UnitsDoesNotContainUndefined()
+        {
+            Assert.DoesNotContain(RatioUnit.Undefined, Ratio.Units);
+        }
+
+        [Fact]
         public void HasAtLeastOneAbbreviationSpecified()
         {
             var units = Enum.GetValues(typeof(RatioUnit)).Cast<RatioUnit>();
             foreach(var unit in units)
             {
+                if(unit == RatioUnit.Undefined)
+                    continue;
+
                 var defaultAbbreviation = UnitAbbreviationsCache.Default.GetDefaultAbbreviation(unit);
             }
         }
@@ -372,8 +431,8 @@
         [Fact]
         public void ToString_ReturnsValueAndUnitAbbreviationInCurrentCulture()
         {
-            var prevCulture = Thread.CurrentThread.CurrentCulture;
-            Thread.CurrentThread.CurrentCulture = CultureInfo.GetCultureInfo("en-US");
+            var prevCulture = Thread.CurrentThread.CurrentUICulture;
+            Thread.CurrentThread.CurrentUICulture = CultureInfo.GetCultureInfo("en-US");
             try {
                 Assert.Equal("1", new Ratio(1, RatioUnit.DecimalFraction).ToString());
                 Assert.Equal("1 ppb", new Ratio(1, RatioUnit.PartPerBillion).ToString());
@@ -384,7 +443,7 @@
             }
             finally
             {
-                Thread.CurrentThread.CurrentCulture = prevCulture;
+                Thread.CurrentThread.CurrentUICulture = prevCulture;
             }
         }
 
@@ -405,10 +464,10 @@
         [Fact]
         public void ToString_SFormat_FormatsNumberWithGivenDigitsAfterRadixForCurrentCulture()
         {
-            var oldCulture = CultureInfo.CurrentCulture;
+            var oldCulture = CultureInfo.CurrentUICulture;
             try
             {
-                CultureInfo.CurrentCulture = CultureInfo.InvariantCulture;
+                CultureInfo.CurrentUICulture = CultureInfo.InvariantCulture;
                 Assert.Equal("0.1", new Ratio(0.123456, RatioUnit.DecimalFraction).ToString("s1"));
                 Assert.Equal("0.12", new Ratio(0.123456, RatioUnit.DecimalFraction).ToString("s2"));
                 Assert.Equal("0.123", new Ratio(0.123456, RatioUnit.DecimalFraction).ToString("s3"));
@@ -416,7 +475,7 @@
             }
             finally
             {
-                CultureInfo.CurrentCulture = oldCulture;
+                CultureInfo.CurrentUICulture = oldCulture;
             }
         }
 
@@ -430,27 +489,28 @@
             Assert.Equal("0.1235", new Ratio(0.123456, RatioUnit.DecimalFraction).ToString("s4", culture));
         }
 
-        [Theory]
-        [InlineData(null)]
-        [InlineData("en-US")]
-        public void ToString_NullFormat_DefaultsToGeneralFormat(string cultureName)
-        {
-            var quantity = Ratio.FromDecimalFractions(1.0);
-            CultureInfo formatProvider = cultureName == null
-                ? null
-                : CultureInfo.GetCultureInfo(cultureName);
-
-            Assert.Equal(quantity.ToString("g", formatProvider), quantity.ToString(null, formatProvider));
-        }
-
-        [Theory]
-        [InlineData(null)]
-        [InlineData("g")]
-        public void ToString_NullProvider_EqualsCurrentCulture(string format)
-        {
-            var quantity = Ratio.FromDecimalFractions(1.0);
-            Assert.Equal(quantity.ToString(format, CultureInfo.CurrentCulture), quantity.ToString(format, null));
-        }
+
+        [Fact]
+        public void ToString_NullFormat_ThrowsArgumentNullException()
+        {
+            var quantity = Ratio.FromDecimalFractions(1.0);
+            Assert.Throws<ArgumentNullException>(() => quantity.ToString(null, null, null));
+        }
+
+        [Fact]
+        public void ToString_NullArgs_ThrowsArgumentNullException()
+        {
+            var quantity = Ratio.FromDecimalFractions(1.0);
+            Assert.Throws<ArgumentNullException>(() => quantity.ToString(null, "g", null));
+        }
+
+        [Fact]
+        public void ToString_NullProvider_EqualsCurrentUICulture()
+        {
+            var quantity = Ratio.FromDecimalFractions(1.0);
+            Assert.Equal(quantity.ToString(CultureInfo.CurrentUICulture, "g"), quantity.ToString(null, "g"));
+        }
+
 
         [Fact]
         public void Convert_ToBool_ThrowsInvalidCastException()
@@ -569,6 +629,13 @@
         {
             var quantity = Ratio.FromDecimalFractions(1.0);
             Assert.Equal(quantity.Unit, Convert.ChangeType(quantity, typeof(RatioUnit)));
+        }
+
+        [Fact]
+        public void Convert_ChangeType_QuantityType_EqualsQuantityType()
+        {
+            var quantity = Ratio.FromDecimalFractions(1.0);
+            Assert.Equal(QuantityType.Ratio, Convert.ChangeType(quantity, typeof(QuantityType)));
         }
 
         [Fact]
