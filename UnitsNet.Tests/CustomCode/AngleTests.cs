﻿// Copyright © 2007 by Initial Force AS.  All rights reserved.
// https://github.com/InitialForce/UnitsNet
// 
// Permission is hereby granted, free of charge, to any person obtaining a copy
// of this software and associated documentation files (the "Software"), to deal
// in the Software without restriction, including without limitation the rights
// to use, copy, modify, merge, publish, distribute, sublicense, and/or sell
// copies of the Software, and to permit persons to whom the Software is
// furnished to do so, subject to the following conditions:
// 
// The above copyright notice and this permission notice shall be included in
// all copies or substantial portions of the Software.
// 
// THE SOFTWARE IS PROVIDED "AS IS", WITHOUT WARRANTY OF ANY KIND, EXPRESS OR
// IMPLIED, INCLUDING BUT NOT LIMITED TO THE WARRANTIES OF MERCHANTABILITY,
// FITNESS FOR A PARTICULAR PURPOSE AND NONINFRINGEMENT. IN NO EVENT SHALL THE
// AUTHORS OR COPYRIGHT HOLDERS BE LIABLE FOR ANY CLAIM, DAMAGES OR OTHER
// LIABILITY, WHETHER IN AN ACTION OF CONTRACT, TORT OR OTHERWISE, ARISING FROM,
// OUT OF OR IN CONNECTION WITH THE SOFTWARE OR THE USE OR OTHER DEALINGS IN
// THE SOFTWARE.

using System;
using NUnit.Framework;

namespace UnitsNet.Tests.CustomCode
{
    public class AngleTests : AngleTestsBase
    {
<<<<<<< HEAD
        [Test]
        public void AngleDividedByTimeSpanEqualsRotationalSpeed()
        {
            var rotationalSpeed = Angle.FromRadians(10)/TimeSpan.FromSeconds(5);
            Assert.AreEqual(rotationalSpeed, RotationalSpeed.FromRadiansPerSecond(2));
        }

        [Test]
        public void AngleDividedByDurationEqualsRotationalSpeed()
        {
            var rotationalSpeed = Angle.FromRadians(10) / Duration.FromSeconds(5);
            Assert.AreEqual(rotationalSpeed, RotationalSpeed.FromRadiansPerSecond(2));
        }
=======
>>>>>>> 0f3d8717

        protected override double DegreesInOneDegree
        {
            get { return 1; }
        }

        protected override double GradiansInOneDegree
        {
            get { return 400 / 360.0; }
        }

        protected override double ArcminutesInOneDegree
        {
            get
            {
                return 60.0;
            }
        }

        protected override double RadiansInOneDegree
        {
            get { return Math.PI / 2 / 90; }
        }

        protected override double NanoradiansInOneDegree
        {
            get { return (Math.PI / 2 / 90) * 1E9; }
        }

        protected override double MicroradiansInOneDegree
        {
            get { return (Math.PI / 2 / 90) * 1E6; }
        }

        protected override double MilliradiansInOneDegree
        {
            get { return (Math.PI / 2 / 90) * 1E3; }
        }

        protected override double CentiradiansInOneDegree
        {
            get { return (Math.PI / 2 / 90) * 1E2; }
        }

        protected override double DeciradiansInOneDegree
        {
            get { return (Math.PI / 2 / 90) * 1E1; }
        }

        protected override double ArcsecondsInOneDegree
        {
            get
            {
                return 3600.0;
            }
        }

    }
}<|MERGE_RESOLUTION|>--- conflicted
+++ resolved
@@ -26,7 +26,6 @@
 {
     public class AngleTests : AngleTestsBase
     {
-<<<<<<< HEAD
         [Test]
         public void AngleDividedByTimeSpanEqualsRotationalSpeed()
         {
@@ -40,8 +39,6 @@
             var rotationalSpeed = Angle.FromRadians(10) / Duration.FromSeconds(5);
             Assert.AreEqual(rotationalSpeed, RotationalSpeed.FromRadiansPerSecond(2));
         }
-=======
->>>>>>> 0f3d8717
 
         protected override double DegreesInOneDegree
         {
