//------------------------------------------------------------------------------
// <auto-generated>
//     This code was generated by \generate-code.bat.
//
//     Changes to this file will be lost when the code is regenerated.
//     The build server regenerates the code before each build and a pre-build
//     step will regenerate the code on each local build.
//
//     See https://github.com/angularsen/UnitsNet/wiki/Adding-a-New-Unit for how to add or edit units.
//
//     Add CustomCode\Quantities\MyQuantity.extra.cs files to add code to generated quantities.
//     Add UnitDefinitions\MyQuantity.json and run generate-code.bat to generate new units or quantities.
//
// </auto-generated>
//------------------------------------------------------------------------------

// Licensed under MIT No Attribution, see LICENSE file at the root.
// Copyright 2013 Andreas Gullberg Larsen (andreas.larsen84@gmail.com). Maintained at https://github.com/angularsen/UnitsNet.

// ReSharper disable once CheckNamespace
namespace UnitsNet.Units
{
    // Disable missing XML comment warnings for the generated unit enums.
    #pragma warning disable 1591

    public enum TemperatureChangeRateUnit
    {
<<<<<<< HEAD
        CentidegreeCelsiusPerSecond,
        DecadegreeCelsiusPerSecond,
        DecidegreeCelsiusPerSecond,
        DegreeCelsiusPerMinute,
        DegreeCelsiusPerSecond,
        HectodegreeCelsiusPerSecond,
        KilodegreeCelsiusPerSecond,
        MicrodegreeCelsiusPerSecond,
        MillidegreeCelsiusPerSecond,
        NanodegreeCelsiusPerSecond,
=======
        Undefined = 0,
        CentidegreeCelsiusPerSecond = 1,
        DecadegreeCelsiusPerSecond = 2,
        DecidegreeCelsiusPerSecond = 3,
        DegreeCelsiusPerMinute = 4,
        DegreeCelsiusPerSecond = 5,
        HectodegreeCelsiusPerSecond = 6,
        KilodegreeCelsiusPerSecond = 7,
        MicrodegreeCelsiusPerSecond = 8,
        MillidegreeCelsiusPerSecond = 9,
        NanodegreeCelsiusPerSecond = 10,
>>>>>>> 424090fd
    }

    #pragma warning restore 1591
}<|MERGE_RESOLUTION|>--- conflicted
+++ resolved
@@ -25,19 +25,6 @@
 
     public enum TemperatureChangeRateUnit
     {
-<<<<<<< HEAD
-        CentidegreeCelsiusPerSecond,
-        DecadegreeCelsiusPerSecond,
-        DecidegreeCelsiusPerSecond,
-        DegreeCelsiusPerMinute,
-        DegreeCelsiusPerSecond,
-        HectodegreeCelsiusPerSecond,
-        KilodegreeCelsiusPerSecond,
-        MicrodegreeCelsiusPerSecond,
-        MillidegreeCelsiusPerSecond,
-        NanodegreeCelsiusPerSecond,
-=======
-        Undefined = 0,
         CentidegreeCelsiusPerSecond = 1,
         DecadegreeCelsiusPerSecond = 2,
         DecidegreeCelsiusPerSecond = 3,
@@ -48,7 +35,6 @@
         MicrodegreeCelsiusPerSecond = 8,
         MillidegreeCelsiusPerSecond = 9,
         NanodegreeCelsiusPerSecond = 10,
->>>>>>> 424090fd
     }
 
     #pragma warning restore 1591
