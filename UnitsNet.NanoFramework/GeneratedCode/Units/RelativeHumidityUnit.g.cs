//------------------------------------------------------------------------------
// <auto-generated>
//     This code was generated by \generate-code.bat.
//
//     Changes to this file will be lost when the code is regenerated.
//     The build server regenerates the code before each build and a pre-build
//     step will regenerate the code on each local build.
//
//     See https://github.com/angularsen/UnitsNet/wiki/Adding-a-New-Unit for how to add or edit units.
//
//     Add CustomCode\Quantities\MyQuantity.extra.cs files to add code to generated quantities.
//     Add UnitDefinitions\MyQuantity.json and run generate-code.bat to generate new units or quantities.
//
// </auto-generated>
//------------------------------------------------------------------------------

// Licensed under MIT No Attribution, see LICENSE file at the root.
// Copyright 2013 Andreas Gullberg Larsen (andreas.larsen84@gmail.com). Maintained at https://github.com/angularsen/UnitsNet.

// ReSharper disable once CheckNamespace
namespace UnitsNet.Units
{
    // Disable missing XML comment warnings for the generated unit enums.
    #pragma warning disable 1591

    public enum RelativeHumidityUnit
    {
<<<<<<< HEAD
        Percent,
=======
        Undefined = 0,
        Percent = 1,
>>>>>>> 424090fd
    }

    #pragma warning restore 1591
}<|MERGE_RESOLUTION|>--- conflicted
+++ resolved
@@ -25,12 +25,7 @@
 
     public enum RelativeHumidityUnit
     {
-<<<<<<< HEAD
-        Percent,
-=======
-        Undefined = 0,
         Percent = 1,
->>>>>>> 424090fd
     }
 
     #pragma warning restore 1591
