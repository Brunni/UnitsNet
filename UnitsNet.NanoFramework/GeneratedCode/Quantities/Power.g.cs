//------------------------------------------------------------------------------
// <auto-generated>
//     This code was generated by \generate-code.bat.
//
//     Changes to this file will be lost when the code is regenerated.
//     The build server regenerates the code before each build and a pre-build
//     step will regenerate the code on each local build.
//
//     See https://github.com/angularsen/UnitsNet/wiki/Adding-a-New-Unit for how to add or edit units.
//
//     Add CustomCode\Quantities\MyQuantity.extra.cs files to add code to generated quantities.
//     Add UnitDefinitions\MyQuantity.json and run generate-code.bat to generate new units or quantities.
//
// </auto-generated>
//------------------------------------------------------------------------------

// Licensed under MIT No Attribution, see LICENSE file at the root.
// Copyright 2013 Andreas Gullberg Larsen (andreas.larsen84@gmail.com). Maintained at https://github.com/angularsen/UnitsNet.

using System;
using UnitsNet.Units;

namespace UnitsNet
{
    /// <inheritdoc />
    /// <summary>
    ///     In physics, power is the rate of doing work. It is equivalent to an amount of energy consumed per unit time.
    /// </summary>
    public struct  Power
    {
        /// <summary>
        ///     The numeric value this quantity was constructed with.
        /// </summary>
        private readonly double _value;

        /// <summary>
        ///     The unit this quantity was constructed with.
        /// </summary>
        private readonly PowerUnit _unit;

        /// <summary>
        ///     The numeric value this quantity was constructed with.
        /// </summary>
        public double Value => _value;

        /// <inheritdoc />
        public PowerUnit Unit => _unit;

        /// <summary>
        ///     Creates the quantity with the given numeric value and unit.
        /// </summary>
        /// <param name="value">The numeric value to construct this quantity with.</param>
        /// <param name="unit">The unit representation to construct this quantity with.</param>
        /// <exception cref="ArgumentException">If value is NaN or Infinity.</exception>
        public Power(double value, PowerUnit unit)
        {
            _value = value;
            _unit = unit;
        }

        /// <summary>
        ///     The base unit of Duration, which is Second. All conversions go via this value.
        /// </summary>
        public static PowerUnit BaseUnit { get; } = PowerUnit.Watt;

        /// <summary>
        /// Represents the largest possible value of Duration
        /// </summary>
        public static Power MaxValue { get; } = new Power(79228162514264337593543950335d, BaseUnit);

        /// <summary>
        /// Represents the smallest possible value of Duration
        /// </summary>
        public static Power MinValue { get; } = new Power(-79228162514264337593543950335d, BaseUnit);

        /// <summary>
        ///     Gets an instance of this quantity with a value of 0 in the base unit Second.
        /// </summary>
        public static Power Zero { get; } = new Power(0, BaseUnit);
        #region Conversion Properties

        /// <summary>
        ///     Gets a <see cref="double"/> value of this quantity converted into <see cref="PowerUnit.BoilerHorsepower"/>
        /// </summary>
        public double BoilerHorsepower => As(PowerUnit.BoilerHorsepower);

        /// <summary>
        ///     Gets a <see cref="double"/> value of this quantity converted into <see cref="PowerUnit.BritishThermalUnitPerHour"/>
        /// </summary>
        public double BritishThermalUnitsPerHour => As(PowerUnit.BritishThermalUnitPerHour);

        /// <summary>
        ///     Gets a <see cref="double"/> value of this quantity converted into <see cref="PowerUnit.Decawatt"/>
        /// </summary>
        public double Decawatts => As(PowerUnit.Decawatt);

        /// <summary>
        ///     Gets a <see cref="double"/> value of this quantity converted into <see cref="PowerUnit.Deciwatt"/>
        /// </summary>
        public double Deciwatts => As(PowerUnit.Deciwatt);

        /// <summary>
        ///     Gets a <see cref="double"/> value of this quantity converted into <see cref="PowerUnit.ElectricalHorsepower"/>
        /// </summary>
        public double ElectricalHorsepower => As(PowerUnit.ElectricalHorsepower);

        /// <summary>
        ///     Gets a <see cref="double"/> value of this quantity converted into <see cref="PowerUnit.Femtowatt"/>
        /// </summary>
        public double Femtowatts => As(PowerUnit.Femtowatt);

        /// <summary>
        ///     Gets a <see cref="double"/> value of this quantity converted into <see cref="PowerUnit.GigajoulePerHour"/>
        /// </summary>
        public double GigajoulesPerHour => As(PowerUnit.GigajoulePerHour);

        /// <summary>
        ///     Gets a <see cref="double"/> value of this quantity converted into <see cref="PowerUnit.Gigawatt"/>
        /// </summary>
        public double Gigawatts => As(PowerUnit.Gigawatt);

        /// <summary>
        ///     Gets a <see cref="double"/> value of this quantity converted into <see cref="PowerUnit.HydraulicHorsepower"/>
        /// </summary>
        public double HydraulicHorsepower => As(PowerUnit.HydraulicHorsepower);

        /// <summary>
        ///     Gets a <see cref="double"/> value of this quantity converted into <see cref="PowerUnit.JoulePerHour"/>
        /// </summary>
        public double JoulesPerHour => As(PowerUnit.JoulePerHour);

        /// <summary>
        ///     Gets a <see cref="double"/> value of this quantity converted into <see cref="PowerUnit.KilobritishThermalUnitPerHour"/>
        /// </summary>
        public double KilobritishThermalUnitsPerHour => As(PowerUnit.KilobritishThermalUnitPerHour);

        /// <summary>
        ///     Gets a <see cref="double"/> value of this quantity converted into <see cref="PowerUnit.KilojoulePerHour"/>
        /// </summary>
        public double KilojoulesPerHour => As(PowerUnit.KilojoulePerHour);

        /// <summary>
        ///     Gets a <see cref="double"/> value of this quantity converted into <see cref="PowerUnit.Kilowatt"/>
        /// </summary>
        public double Kilowatts => As(PowerUnit.Kilowatt);

        /// <summary>
        ///     Gets a <see cref="double"/> value of this quantity converted into <see cref="PowerUnit.MechanicalHorsepower"/>
        /// </summary>
        public double MechanicalHorsepower => As(PowerUnit.MechanicalHorsepower);

        /// <summary>
        ///     Gets a <see cref="double"/> value of this quantity converted into <see cref="PowerUnit.MegabritishThermalUnitPerHour"/>
        /// </summary>
        public double MegabritishThermalUnitsPerHour => As(PowerUnit.MegabritishThermalUnitPerHour);

        /// <summary>
        ///     Gets a <see cref="double"/> value of this quantity converted into <see cref="PowerUnit.MegajoulePerHour"/>
        /// </summary>
        public double MegajoulesPerHour => As(PowerUnit.MegajoulePerHour);

        /// <summary>
        ///     Gets a <see cref="double"/> value of this quantity converted into <see cref="PowerUnit.Megawatt"/>
        /// </summary>
        public double Megawatts => As(PowerUnit.Megawatt);

        /// <summary>
        ///     Gets a <see cref="double"/> value of this quantity converted into <see cref="PowerUnit.MetricHorsepower"/>
        /// </summary>
        public double MetricHorsepower => As(PowerUnit.MetricHorsepower);

        /// <summary>
        ///     Gets a <see cref="double"/> value of this quantity converted into <see cref="PowerUnit.Microwatt"/>
        /// </summary>
        public double Microwatts => As(PowerUnit.Microwatt);

        /// <summary>
        ///     Gets a <see cref="double"/> value of this quantity converted into <see cref="PowerUnit.MillijoulePerHour"/>
        /// </summary>
        public double MillijoulesPerHour => As(PowerUnit.MillijoulePerHour);

        /// <summary>
        ///     Gets a <see cref="double"/> value of this quantity converted into <see cref="PowerUnit.Milliwatt"/>
        /// </summary>
        public double Milliwatts => As(PowerUnit.Milliwatt);

        /// <summary>
        ///     Gets a <see cref="double"/> value of this quantity converted into <see cref="PowerUnit.Nanowatt"/>
        /// </summary>
        public double Nanowatts => As(PowerUnit.Nanowatt);

        /// <summary>
        ///     Gets a <see cref="double"/> value of this quantity converted into <see cref="PowerUnit.Petawatt"/>
        /// </summary>
        public double Petawatts => As(PowerUnit.Petawatt);

        /// <summary>
        ///     Gets a <see cref="double"/> value of this quantity converted into <see cref="PowerUnit.Picowatt"/>
        /// </summary>
        public double Picowatts => As(PowerUnit.Picowatt);

        /// <summary>
        ///     Gets a <see cref="double"/> value of this quantity converted into <see cref="PowerUnit.Terawatt"/>
        /// </summary>
        public double Terawatts => As(PowerUnit.Terawatt);

        /// <summary>
        ///     Gets a <see cref="double"/> value of this quantity converted into <see cref="PowerUnit.Watt"/>
        /// </summary>
        public double Watts => As(PowerUnit.Watt);

        #endregion

        #region Static Factory Methods

        /// <summary>
        ///     Creates a <see cref="Power"/> from <see cref="PowerUnit.BoilerHorsepower"/>.
        /// </summary>
        /// <exception cref="ArgumentException">If value is NaN or Infinity.</exception>
        public static Power FromBoilerHorsepower(double boilerhorsepower) => new Power(boilerhorsepower, PowerUnit.BoilerHorsepower);

        /// <summary>
        ///     Creates a <see cref="Power"/> from <see cref="PowerUnit.BritishThermalUnitPerHour"/>.
        /// </summary>
        /// <exception cref="ArgumentException">If value is NaN or Infinity.</exception>
        public static Power FromBritishThermalUnitsPerHour(double britishthermalunitsperhour) => new Power(britishthermalunitsperhour, PowerUnit.BritishThermalUnitPerHour);

        /// <summary>
        ///     Creates a <see cref="Power"/> from <see cref="PowerUnit.Decawatt"/>.
        /// </summary>
        /// <exception cref="ArgumentException">If value is NaN or Infinity.</exception>
        public static Power FromDecawatts(double decawatts) => new Power(decawatts, PowerUnit.Decawatt);

        /// <summary>
        ///     Creates a <see cref="Power"/> from <see cref="PowerUnit.Deciwatt"/>.
        /// </summary>
        /// <exception cref="ArgumentException">If value is NaN or Infinity.</exception>
        public static Power FromDeciwatts(double deciwatts) => new Power(deciwatts, PowerUnit.Deciwatt);

        /// <summary>
        ///     Creates a <see cref="Power"/> from <see cref="PowerUnit.ElectricalHorsepower"/>.
        /// </summary>
        /// <exception cref="ArgumentException">If value is NaN or Infinity.</exception>
        public static Power FromElectricalHorsepower(double electricalhorsepower) => new Power(electricalhorsepower, PowerUnit.ElectricalHorsepower);

        /// <summary>
        ///     Creates a <see cref="Power"/> from <see cref="PowerUnit.Femtowatt"/>.
        /// </summary>
        /// <exception cref="ArgumentException">If value is NaN or Infinity.</exception>
        public static Power FromFemtowatts(double femtowatts) => new Power(femtowatts, PowerUnit.Femtowatt);

        /// <summary>
        ///     Creates a <see cref="Power"/> from <see cref="PowerUnit.GigajoulePerHour"/>.
        /// </summary>
        /// <exception cref="ArgumentException">If value is NaN or Infinity.</exception>
        public static Power FromGigajoulesPerHour(double gigajoulesperhour) => new Power(gigajoulesperhour, PowerUnit.GigajoulePerHour);

        /// <summary>
        ///     Creates a <see cref="Power"/> from <see cref="PowerUnit.Gigawatt"/>.
        /// </summary>
        /// <exception cref="ArgumentException">If value is NaN or Infinity.</exception>
        public static Power FromGigawatts(double gigawatts) => new Power(gigawatts, PowerUnit.Gigawatt);

        /// <summary>
        ///     Creates a <see cref="Power"/> from <see cref="PowerUnit.HydraulicHorsepower"/>.
        /// </summary>
        /// <exception cref="ArgumentException">If value is NaN or Infinity.</exception>
        public static Power FromHydraulicHorsepower(double hydraulichorsepower) => new Power(hydraulichorsepower, PowerUnit.HydraulicHorsepower);

        /// <summary>
        ///     Creates a <see cref="Power"/> from <see cref="PowerUnit.JoulePerHour"/>.
        /// </summary>
        /// <exception cref="ArgumentException">If value is NaN or Infinity.</exception>
        public static Power FromJoulesPerHour(double joulesperhour) => new Power(joulesperhour, PowerUnit.JoulePerHour);

        /// <summary>
        ///     Creates a <see cref="Power"/> from <see cref="PowerUnit.KilobritishThermalUnitPerHour"/>.
        /// </summary>
        /// <exception cref="ArgumentException">If value is NaN or Infinity.</exception>
        public static Power FromKilobritishThermalUnitsPerHour(double kilobritishthermalunitsperhour) => new Power(kilobritishthermalunitsperhour, PowerUnit.KilobritishThermalUnitPerHour);

        /// <summary>
        ///     Creates a <see cref="Power"/> from <see cref="PowerUnit.KilojoulePerHour"/>.
        /// </summary>
        /// <exception cref="ArgumentException">If value is NaN or Infinity.</exception>
        public static Power FromKilojoulesPerHour(double kilojoulesperhour) => new Power(kilojoulesperhour, PowerUnit.KilojoulePerHour);

        /// <summary>
        ///     Creates a <see cref="Power"/> from <see cref="PowerUnit.Kilowatt"/>.
        /// </summary>
        /// <exception cref="ArgumentException">If value is NaN or Infinity.</exception>
        public static Power FromKilowatts(double kilowatts) => new Power(kilowatts, PowerUnit.Kilowatt);

        /// <summary>
        ///     Creates a <see cref="Power"/> from <see cref="PowerUnit.MechanicalHorsepower"/>.
        /// </summary>
        /// <exception cref="ArgumentException">If value is NaN or Infinity.</exception>
        public static Power FromMechanicalHorsepower(double mechanicalhorsepower) => new Power(mechanicalhorsepower, PowerUnit.MechanicalHorsepower);

        /// <summary>
        ///     Creates a <see cref="Power"/> from <see cref="PowerUnit.MegabritishThermalUnitPerHour"/>.
        /// </summary>
        /// <exception cref="ArgumentException">If value is NaN or Infinity.</exception>
        public static Power FromMegabritishThermalUnitsPerHour(double megabritishthermalunitsperhour) => new Power(megabritishthermalunitsperhour, PowerUnit.MegabritishThermalUnitPerHour);

        /// <summary>
        ///     Creates a <see cref="Power"/> from <see cref="PowerUnit.MegajoulePerHour"/>.
        /// </summary>
        /// <exception cref="ArgumentException">If value is NaN or Infinity.</exception>
        public static Power FromMegajoulesPerHour(double megajoulesperhour) => new Power(megajoulesperhour, PowerUnit.MegajoulePerHour);

        /// <summary>
        ///     Creates a <see cref="Power"/> from <see cref="PowerUnit.Megawatt"/>.
        /// </summary>
        /// <exception cref="ArgumentException">If value is NaN or Infinity.</exception>
        public static Power FromMegawatts(double megawatts) => new Power(megawatts, PowerUnit.Megawatt);

        /// <summary>
        ///     Creates a <see cref="Power"/> from <see cref="PowerUnit.MetricHorsepower"/>.
        /// </summary>
        /// <exception cref="ArgumentException">If value is NaN or Infinity.</exception>
        public static Power FromMetricHorsepower(double metrichorsepower) => new Power(metrichorsepower, PowerUnit.MetricHorsepower);

        /// <summary>
        ///     Creates a <see cref="Power"/> from <see cref="PowerUnit.Microwatt"/>.
        /// </summary>
        /// <exception cref="ArgumentException">If value is NaN or Infinity.</exception>
        public static Power FromMicrowatts(double microwatts) => new Power(microwatts, PowerUnit.Microwatt);

        /// <summary>
        ///     Creates a <see cref="Power"/> from <see cref="PowerUnit.MillijoulePerHour"/>.
        /// </summary>
        /// <exception cref="ArgumentException">If value is NaN or Infinity.</exception>
        public static Power FromMillijoulesPerHour(double millijoulesperhour) => new Power(millijoulesperhour, PowerUnit.MillijoulePerHour);

        /// <summary>
        ///     Creates a <see cref="Power"/> from <see cref="PowerUnit.Milliwatt"/>.
        /// </summary>
        /// <exception cref="ArgumentException">If value is NaN or Infinity.</exception>
        public static Power FromMilliwatts(double milliwatts) => new Power(milliwatts, PowerUnit.Milliwatt);

        /// <summary>
        ///     Creates a <see cref="Power"/> from <see cref="PowerUnit.Nanowatt"/>.
        /// </summary>
        /// <exception cref="ArgumentException">If value is NaN or Infinity.</exception>
        public static Power FromNanowatts(double nanowatts) => new Power(nanowatts, PowerUnit.Nanowatt);

        /// <summary>
        ///     Creates a <see cref="Power"/> from <see cref="PowerUnit.Petawatt"/>.
        /// </summary>
        /// <exception cref="ArgumentException">If value is NaN or Infinity.</exception>
        public static Power FromPetawatts(double petawatts) => new Power(petawatts, PowerUnit.Petawatt);

        /// <summary>
        ///     Creates a <see cref="Power"/> from <see cref="PowerUnit.Picowatt"/>.
        /// </summary>
        /// <exception cref="ArgumentException">If value is NaN or Infinity.</exception>
        public static Power FromPicowatts(double picowatts) => new Power(picowatts, PowerUnit.Picowatt);

        /// <summary>
        ///     Creates a <see cref="Power"/> from <see cref="PowerUnit.Terawatt"/>.
        /// </summary>
        /// <exception cref="ArgumentException">If value is NaN or Infinity.</exception>
        public static Power FromTerawatts(double terawatts) => new Power(terawatts, PowerUnit.Terawatt);

        /// <summary>
        ///     Creates a <see cref="Power"/> from <see cref="PowerUnit.Watt"/>.
        /// </summary>
        /// <exception cref="ArgumentException">If value is NaN or Infinity.</exception>
        public static Power FromWatts(double watts) => new Power(watts, PowerUnit.Watt);

        /// <summary>
        ///     Dynamically convert from value and unit enum <see cref="PowerUnit" /> to <see cref="Power" />.
        /// </summary>
        /// <param name="value">Value to convert from.</param>
        /// <param name="fromUnit">Unit to convert from.</param>
        /// <returns>Power unit value.</returns>
        public static Power From(double value, PowerUnit fromUnit)
        {
            return new Power(value, fromUnit);
        }

        #endregion

<<<<<<< HEAD
                #region Conversion Methods

                /// <summary>
                ///     Convert to the unit representation <paramref name="unit" />.
                /// </summary>
                /// <returns>Value converted to the specified unit.</returns>
                public double As(PowerUnit unit) => GetValueAs(unit);

                /// <summary>
                ///     Converts this Duration to another Duration with the unit representation <paramref name="unit" />.
                /// </summary>
                /// <returns>A Duration with the specified unit.</returns>
                public Power ToUnit(PowerUnit unit)
                {
                    var convertedValue = GetValueAs(unit);
                    return new Power(convertedValue, unit);
                }

                /// <summary>
                ///     Converts the current value + unit to the base unit.
                ///     This is typically the first step in converting from one unit to another.
                /// </summary>
                /// <returns>The value in the base unit representation.</returns>
                private double GetValueInBaseUnit()
                {
                    return Unit switch
                    {
                        PowerUnit.BoilerHorsepower => _value * 9812.5d,
                        PowerUnit.BritishThermalUnitPerHour => _value * 0.293071d,
                        PowerUnit.Decawatt => (_value) * 1e1d,
                        PowerUnit.Deciwatt => (_value) * 1e-1d,
                        PowerUnit.ElectricalHorsepower => _value * 746d,
                        PowerUnit.Femtowatt => (_value) * 1e-15d,
                        PowerUnit.GigajoulePerHour => (_value / 3600d) * 1e9d,
                        PowerUnit.Gigawatt => (_value) * 1e9d,
                        PowerUnit.HydraulicHorsepower => _value * 745.69988145d,
                        PowerUnit.JoulePerHour => _value / 3600d,
                        PowerUnit.KilobritishThermalUnitPerHour => (_value * 0.293071d) * 1e3d,
                        PowerUnit.KilojoulePerHour => (_value / 3600d) * 1e3d,
                        PowerUnit.Kilowatt => (_value) * 1e3d,
                        PowerUnit.MechanicalHorsepower => _value * 745.69d,
                        PowerUnit.MegajoulePerHour => (_value / 3600d) * 1e6d,
                        PowerUnit.Megawatt => (_value) * 1e6d,
                        PowerUnit.MetricHorsepower => _value * 735.49875d,
                        PowerUnit.Microwatt => (_value) * 1e-6d,
                        PowerUnit.MillijoulePerHour => (_value / 3600d) * 1e-3d,
                        PowerUnit.Milliwatt => (_value) * 1e-3d,
                        PowerUnit.Nanowatt => (_value) * 1e-9d,
                        PowerUnit.Petawatt => (_value) * 1e15d,
                        PowerUnit.Picowatt => (_value) * 1e-12d,
                        PowerUnit.Terawatt => (_value) * 1e12d,
                        PowerUnit.Watt => _value,
                        _ => throw new NotImplementedException($"Can not convert {Unit} to base units.")
                    };
                    }

                private double GetValueAs(PowerUnit unit)
                {
                    if (Unit == unit)
                        return _value;

                    var baseUnitValue = GetValueInBaseUnit();

                    return unit switch
                    {
                        PowerUnit.BoilerHorsepower => baseUnitValue / 9812.5d,
                        PowerUnit.BritishThermalUnitPerHour => baseUnitValue / 0.293071d,
                        PowerUnit.Decawatt => (baseUnitValue) / 1e1d,
                        PowerUnit.Deciwatt => (baseUnitValue) / 1e-1d,
                        PowerUnit.ElectricalHorsepower => baseUnitValue / 746d,
                        PowerUnit.Femtowatt => (baseUnitValue) / 1e-15d,
                        PowerUnit.GigajoulePerHour => (baseUnitValue * 3600d) / 1e9d,
                        PowerUnit.Gigawatt => (baseUnitValue) / 1e9d,
                        PowerUnit.HydraulicHorsepower => baseUnitValue / 745.69988145d,
                        PowerUnit.JoulePerHour => baseUnitValue * 3600d,
                        PowerUnit.KilobritishThermalUnitPerHour => (baseUnitValue / 0.293071d) / 1e3d,
                        PowerUnit.KilojoulePerHour => (baseUnitValue * 3600d) / 1e3d,
                        PowerUnit.Kilowatt => (baseUnitValue) / 1e3d,
                        PowerUnit.MechanicalHorsepower => baseUnitValue / 745.69d,
                        PowerUnit.MegajoulePerHour => (baseUnitValue * 3600d) / 1e6d,
                        PowerUnit.Megawatt => (baseUnitValue) / 1e6d,
                        PowerUnit.MetricHorsepower => baseUnitValue / 735.49875d,
                        PowerUnit.Microwatt => (baseUnitValue) / 1e-6d,
                        PowerUnit.MillijoulePerHour => (baseUnitValue * 3600d) / 1e-3d,
                        PowerUnit.Milliwatt => (baseUnitValue) / 1e-3d,
                        PowerUnit.Nanowatt => (baseUnitValue) / 1e-9d,
                        PowerUnit.Petawatt => (baseUnitValue) / 1e15d,
                        PowerUnit.Picowatt => (baseUnitValue) / 1e-12d,
                        PowerUnit.Terawatt => (baseUnitValue) / 1e12d,
                        PowerUnit.Watt => baseUnitValue,
                        _ => throw new NotImplementedException($"Can not convert {Unit} to {unit}.")
                    };
                    }

                #endregion
=======
        #region Conversion Methods

        /// <summary>
        ///     Convert to the unit representation <paramref name="unit" />.
        /// </summary>
        /// <returns>Value converted to the specified unit.</returns>
        public double As(PowerUnit unit) => GetValueAs(unit);

        /// <summary>
        ///     Converts this Duration to another Duration with the unit representation <paramref name="unit" />.
        /// </summary>
        /// <returns>A Duration with the specified unit.</returns>
        public Power ToUnit(PowerUnit unit)
        {
            var convertedValue = GetValueAs(unit);
            return new Power(convertedValue, unit);
        }

        /// <summary>
        ///     Converts the current value + unit to the base unit.
        ///     This is typically the first step in converting from one unit to another.
        /// </summary>
        /// <returns>The value in the base unit representation.</returns>
        private double GetValueInBaseUnit()
        {
            return Unit switch
            {
                PowerUnit.BoilerHorsepower => _value * 9812.5d,
                PowerUnit.BritishThermalUnitPerHour => _value * 0.293071d,
                PowerUnit.Decawatt => (_value) * 1e1d,
                PowerUnit.Deciwatt => (_value) * 1e-1d,
                PowerUnit.ElectricalHorsepower => _value * 746d,
                PowerUnit.Femtowatt => (_value) * 1e-15d,
                PowerUnit.GigajoulePerHour => (_value / 3600d) * 1e9d,
                PowerUnit.Gigawatt => (_value) * 1e9d,
                PowerUnit.HydraulicHorsepower => _value * 745.69988145d,
                PowerUnit.JoulePerHour => _value / 3600d,
                PowerUnit.KilobritishThermalUnitPerHour => (_value * 0.293071d) * 1e3d,
                PowerUnit.KilojoulePerHour => (_value / 3600d) * 1e3d,
                PowerUnit.Kilowatt => (_value) * 1e3d,
                PowerUnit.MechanicalHorsepower => _value * 745.69d,
                PowerUnit.MegabritishThermalUnitPerHour => (_value * 0.293071d) * 1e6d,
                PowerUnit.MegajoulePerHour => (_value / 3600d) * 1e6d,
                PowerUnit.Megawatt => (_value) * 1e6d,
                PowerUnit.MetricHorsepower => _value * 735.49875d,
                PowerUnit.Microwatt => (_value) * 1e-6d,
                PowerUnit.MillijoulePerHour => (_value / 3600d) * 1e-3d,
                PowerUnit.Milliwatt => (_value) * 1e-3d,
                PowerUnit.Nanowatt => (_value) * 1e-9d,
                PowerUnit.Petawatt => (_value) * 1e15d,
                PowerUnit.Picowatt => (_value) * 1e-12d,
                PowerUnit.Terawatt => (_value) * 1e12d,
                PowerUnit.Watt => _value,
                _ => throw new NotImplementedException($"Can not convert {Unit} to base units.")
            };
        }

        private double GetValueAs(PowerUnit unit)
        {
            if (Unit == unit)
                return _value;

            var baseUnitValue = GetValueInBaseUnit();

            return unit switch
            {
                PowerUnit.BoilerHorsepower => baseUnitValue / 9812.5d,
                PowerUnit.BritishThermalUnitPerHour => baseUnitValue / 0.293071d,
                PowerUnit.Decawatt => (baseUnitValue) / 1e1d,
                PowerUnit.Deciwatt => (baseUnitValue) / 1e-1d,
                PowerUnit.ElectricalHorsepower => baseUnitValue / 746d,
                PowerUnit.Femtowatt => (baseUnitValue) / 1e-15d,
                PowerUnit.GigajoulePerHour => (baseUnitValue * 3600d) / 1e9d,
                PowerUnit.Gigawatt => (baseUnitValue) / 1e9d,
                PowerUnit.HydraulicHorsepower => baseUnitValue / 745.69988145d,
                PowerUnit.JoulePerHour => baseUnitValue * 3600d,
                PowerUnit.KilobritishThermalUnitPerHour => (baseUnitValue / 0.293071d) / 1e3d,
                PowerUnit.KilojoulePerHour => (baseUnitValue * 3600d) / 1e3d,
                PowerUnit.Kilowatt => (baseUnitValue) / 1e3d,
                PowerUnit.MechanicalHorsepower => baseUnitValue / 745.69d,
                PowerUnit.MegabritishThermalUnitPerHour => (baseUnitValue / 0.293071d) / 1e6d,
                PowerUnit.MegajoulePerHour => (baseUnitValue * 3600d) / 1e6d,
                PowerUnit.Megawatt => (baseUnitValue) / 1e6d,
                PowerUnit.MetricHorsepower => baseUnitValue / 735.49875d,
                PowerUnit.Microwatt => (baseUnitValue) / 1e-6d,
                PowerUnit.MillijoulePerHour => (baseUnitValue * 3600d) / 1e-3d,
                PowerUnit.Milliwatt => (baseUnitValue) / 1e-3d,
                PowerUnit.Nanowatt => (baseUnitValue) / 1e-9d,
                PowerUnit.Petawatt => (baseUnitValue) / 1e15d,
                PowerUnit.Picowatt => (baseUnitValue) / 1e-12d,
                PowerUnit.Terawatt => (baseUnitValue) / 1e12d,
                PowerUnit.Watt => baseUnitValue,
                _ => throw new NotImplementedException($"Can not convert {Unit} to {unit}.")
            };
        }

        #endregion
>>>>>>> 5a9f3dda
    }
}
<|MERGE_RESOLUTION|>--- conflicted
+++ resolved
@@ -382,7 +382,6 @@
 
         #endregion
 
-<<<<<<< HEAD
                 #region Conversion Methods
 
                 /// <summary>
@@ -424,6 +423,7 @@
                         PowerUnit.KilojoulePerHour => (_value / 3600d) * 1e3d,
                         PowerUnit.Kilowatt => (_value) * 1e3d,
                         PowerUnit.MechanicalHorsepower => _value * 745.69d,
+                        PowerUnit.MegabritishThermalUnitPerHour => (_value * 0.293071d) * 1e6d,
                         PowerUnit.MegajoulePerHour => (_value / 3600d) * 1e6d,
                         PowerUnit.Megawatt => (_value) * 1e6d,
                         PowerUnit.MetricHorsepower => _value * 735.49875d,
@@ -462,6 +462,7 @@
                         PowerUnit.KilojoulePerHour => (baseUnitValue * 3600d) / 1e3d,
                         PowerUnit.Kilowatt => (baseUnitValue) / 1e3d,
                         PowerUnit.MechanicalHorsepower => baseUnitValue / 745.69d,
+                        PowerUnit.MegabritishThermalUnitPerHour => (baseUnitValue / 0.293071d) / 1e6d,
                         PowerUnit.MegajoulePerHour => (baseUnitValue * 3600d) / 1e6d,
                         PowerUnit.Megawatt => (baseUnitValue) / 1e6d,
                         PowerUnit.MetricHorsepower => baseUnitValue / 735.49875d,
@@ -478,104 +479,5 @@
                     }
 
                 #endregion
-=======
-        #region Conversion Methods
-
-        /// <summary>
-        ///     Convert to the unit representation <paramref name="unit" />.
-        /// </summary>
-        /// <returns>Value converted to the specified unit.</returns>
-        public double As(PowerUnit unit) => GetValueAs(unit);
-
-        /// <summary>
-        ///     Converts this Duration to another Duration with the unit representation <paramref name="unit" />.
-        /// </summary>
-        /// <returns>A Duration with the specified unit.</returns>
-        public Power ToUnit(PowerUnit unit)
-        {
-            var convertedValue = GetValueAs(unit);
-            return new Power(convertedValue, unit);
-        }
-
-        /// <summary>
-        ///     Converts the current value + unit to the base unit.
-        ///     This is typically the first step in converting from one unit to another.
-        /// </summary>
-        /// <returns>The value in the base unit representation.</returns>
-        private double GetValueInBaseUnit()
-        {
-            return Unit switch
-            {
-                PowerUnit.BoilerHorsepower => _value * 9812.5d,
-                PowerUnit.BritishThermalUnitPerHour => _value * 0.293071d,
-                PowerUnit.Decawatt => (_value) * 1e1d,
-                PowerUnit.Deciwatt => (_value) * 1e-1d,
-                PowerUnit.ElectricalHorsepower => _value * 746d,
-                PowerUnit.Femtowatt => (_value) * 1e-15d,
-                PowerUnit.GigajoulePerHour => (_value / 3600d) * 1e9d,
-                PowerUnit.Gigawatt => (_value) * 1e9d,
-                PowerUnit.HydraulicHorsepower => _value * 745.69988145d,
-                PowerUnit.JoulePerHour => _value / 3600d,
-                PowerUnit.KilobritishThermalUnitPerHour => (_value * 0.293071d) * 1e3d,
-                PowerUnit.KilojoulePerHour => (_value / 3600d) * 1e3d,
-                PowerUnit.Kilowatt => (_value) * 1e3d,
-                PowerUnit.MechanicalHorsepower => _value * 745.69d,
-                PowerUnit.MegabritishThermalUnitPerHour => (_value * 0.293071d) * 1e6d,
-                PowerUnit.MegajoulePerHour => (_value / 3600d) * 1e6d,
-                PowerUnit.Megawatt => (_value) * 1e6d,
-                PowerUnit.MetricHorsepower => _value * 735.49875d,
-                PowerUnit.Microwatt => (_value) * 1e-6d,
-                PowerUnit.MillijoulePerHour => (_value / 3600d) * 1e-3d,
-                PowerUnit.Milliwatt => (_value) * 1e-3d,
-                PowerUnit.Nanowatt => (_value) * 1e-9d,
-                PowerUnit.Petawatt => (_value) * 1e15d,
-                PowerUnit.Picowatt => (_value) * 1e-12d,
-                PowerUnit.Terawatt => (_value) * 1e12d,
-                PowerUnit.Watt => _value,
-                _ => throw new NotImplementedException($"Can not convert {Unit} to base units.")
-            };
-        }
-
-        private double GetValueAs(PowerUnit unit)
-        {
-            if (Unit == unit)
-                return _value;
-
-            var baseUnitValue = GetValueInBaseUnit();
-
-            return unit switch
-            {
-                PowerUnit.BoilerHorsepower => baseUnitValue / 9812.5d,
-                PowerUnit.BritishThermalUnitPerHour => baseUnitValue / 0.293071d,
-                PowerUnit.Decawatt => (baseUnitValue) / 1e1d,
-                PowerUnit.Deciwatt => (baseUnitValue) / 1e-1d,
-                PowerUnit.ElectricalHorsepower => baseUnitValue / 746d,
-                PowerUnit.Femtowatt => (baseUnitValue) / 1e-15d,
-                PowerUnit.GigajoulePerHour => (baseUnitValue * 3600d) / 1e9d,
-                PowerUnit.Gigawatt => (baseUnitValue) / 1e9d,
-                PowerUnit.HydraulicHorsepower => baseUnitValue / 745.69988145d,
-                PowerUnit.JoulePerHour => baseUnitValue * 3600d,
-                PowerUnit.KilobritishThermalUnitPerHour => (baseUnitValue / 0.293071d) / 1e3d,
-                PowerUnit.KilojoulePerHour => (baseUnitValue * 3600d) / 1e3d,
-                PowerUnit.Kilowatt => (baseUnitValue) / 1e3d,
-                PowerUnit.MechanicalHorsepower => baseUnitValue / 745.69d,
-                PowerUnit.MegabritishThermalUnitPerHour => (baseUnitValue / 0.293071d) / 1e6d,
-                PowerUnit.MegajoulePerHour => (baseUnitValue * 3600d) / 1e6d,
-                PowerUnit.Megawatt => (baseUnitValue) / 1e6d,
-                PowerUnit.MetricHorsepower => baseUnitValue / 735.49875d,
-                PowerUnit.Microwatt => (baseUnitValue) / 1e-6d,
-                PowerUnit.MillijoulePerHour => (baseUnitValue * 3600d) / 1e-3d,
-                PowerUnit.Milliwatt => (baseUnitValue) / 1e-3d,
-                PowerUnit.Nanowatt => (baseUnitValue) / 1e-9d,
-                PowerUnit.Petawatt => (baseUnitValue) / 1e15d,
-                PowerUnit.Picowatt => (baseUnitValue) / 1e-12d,
-                PowerUnit.Terawatt => (baseUnitValue) / 1e12d,
-                PowerUnit.Watt => baseUnitValue,
-                _ => throw new NotImplementedException($"Can not convert {Unit} to {unit}.")
-            };
-        }
-
-        #endregion
->>>>>>> 5a9f3dda
     }
 }
