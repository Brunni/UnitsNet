//------------------------------------------------------------------------------
// <auto-generated>
//     This code was generated by \generate-code.bat.
//
//     Changes to this file will be lost when the code is regenerated.
//     The build server regenerates the code before each build and a pre-build
//     step will regenerate the code on each local build.
//
//     See https://github.com/angularsen/UnitsNet/wiki/Adding-a-New-Unit for how to add or edit units.
//
//     Add CustomCode\Quantities\MyQuantity.extra.cs files to add code to generated quantities.
//     Add UnitDefinitions\MyQuantity.json and run generate-code.bat to generate new units or quantities.
//
// </auto-generated>
//------------------------------------------------------------------------------

// Licensed under MIT No Attribution, see LICENSE file at the root.
// Copyright 2013 Andreas Gullberg Larsen (andreas.larsen84@gmail.com). Maintained at https://github.com/angularsen/UnitsNet.

// ReSharper disable once CheckNamespace
namespace UnitsNet.Units
{
    // Disable missing XML comment warnings for the generated unit enums.
    #pragma warning disable 1591

    public enum MassFractionUnit
    {
<<<<<<< HEAD
        CentigramPerGram,
        CentigramPerKilogram,
        DecagramPerGram,
        DecagramPerKilogram,
        DecigramPerGram,
        DecigramPerKilogram,
        DecimalFraction,
        GramPerGram,
        GramPerKilogram,
        HectogramPerGram,
        HectogramPerKilogram,
        KilogramPerGram,
        KilogramPerKilogram,
        MicrogramPerGram,
        MicrogramPerKilogram,
        MilligramPerGram,
        MilligramPerKilogram,
        NanogramPerGram,
        NanogramPerKilogram,
        PartPerBillion,
        PartPerMillion,
        PartPerThousand,
        PartPerTrillion,
        Percent,
=======
        Undefined = 0,
        CentigramPerGram = 1,
        CentigramPerKilogram = 2,
        DecagramPerGram = 3,
        DecagramPerKilogram = 4,
        DecigramPerGram = 5,
        DecigramPerKilogram = 6,
        DecimalFraction = 7,
        GramPerGram = 8,
        GramPerKilogram = 9,
        HectogramPerGram = 10,
        HectogramPerKilogram = 11,
        KilogramPerGram = 12,
        KilogramPerKilogram = 13,
        MicrogramPerGram = 14,
        MicrogramPerKilogram = 15,
        MilligramPerGram = 16,
        MilligramPerKilogram = 17,
        NanogramPerGram = 18,
        NanogramPerKilogram = 19,
        PartPerBillion = 20,
        PartPerMillion = 21,
        PartPerThousand = 22,
        PartPerTrillion = 23,
        Percent = 24,
>>>>>>> 424090fd
    }

    #pragma warning restore 1591
}<|MERGE_RESOLUTION|>--- conflicted
+++ resolved
@@ -25,33 +25,6 @@
 
     public enum MassFractionUnit
     {
-<<<<<<< HEAD
-        CentigramPerGram,
-        CentigramPerKilogram,
-        DecagramPerGram,
-        DecagramPerKilogram,
-        DecigramPerGram,
-        DecigramPerKilogram,
-        DecimalFraction,
-        GramPerGram,
-        GramPerKilogram,
-        HectogramPerGram,
-        HectogramPerKilogram,
-        KilogramPerGram,
-        KilogramPerKilogram,
-        MicrogramPerGram,
-        MicrogramPerKilogram,
-        MilligramPerGram,
-        MilligramPerKilogram,
-        NanogramPerGram,
-        NanogramPerKilogram,
-        PartPerBillion,
-        PartPerMillion,
-        PartPerThousand,
-        PartPerTrillion,
-        Percent,
-=======
-        Undefined = 0,
         CentigramPerGram = 1,
         CentigramPerKilogram = 2,
         DecagramPerGram = 3,
@@ -76,7 +49,6 @@
         PartPerThousand = 22,
         PartPerTrillion = 23,
         Percent = 24,
->>>>>>> 424090fd
     }
 
     #pragma warning restore 1591
