//------------------------------------------------------------------------------
// <auto-generated>
//     This code was generated by \generate-code.bat.
//
//     Changes to this file will be lost when the code is regenerated.
//     The build server regenerates the code before each build and a pre-build
//     step will regenerate the code on each local build.
//
//     See https://github.com/angularsen/UnitsNet/wiki/Adding-a-New-Unit for how to add or edit units.
//
//     Add CustomCode\Quantities\MyQuantity.extra.cs files to add code to generated quantities.
//     Add UnitDefinitions\MyQuantity.json and run generate-code.bat to generate new units or quantities.
//
// </auto-generated>
//------------------------------------------------------------------------------

// Licensed under MIT No Attribution, see LICENSE file at the root.
// Copyright 2013 Andreas Gullberg Larsen (andreas.larsen84@gmail.com). Maintained at https://github.com/angularsen/UnitsNet.

// ReSharper disable once CheckNamespace
namespace UnitsNet.Units
{
    // Disable missing XML comment warnings for the generated unit enums.
    #pragma warning disable 1591

    public enum MagneticFluxUnit
    {
<<<<<<< HEAD
        Weber,
=======
        Undefined = 0,
        Weber = 1,
>>>>>>> 424090fd
    }

    #pragma warning restore 1591
}<|MERGE_RESOLUTION|>--- conflicted
+++ resolved
@@ -25,12 +25,7 @@
 
     public enum MagneticFluxUnit
     {
-<<<<<<< HEAD
-        Weber,
-=======
-        Undefined = 0,
         Weber = 1,
->>>>>>> 424090fd
     }
 
     #pragma warning restore 1591
