--- conflicted
+++ resolved
@@ -98,20 +98,12 @@
                         new CulturesForEnumValue((int) AngleUnit.Arcminute,
                             new[]
                             {
-<<<<<<< HEAD
-                                new AbbreviationsForCulture("en-US", "'", "arcmin"),
-=======
                                 new AbbreviationsForCulture("en-US", "'", "arcmin", "amin", "min"),
->>>>>>> 93d7fdb4
                             }),
                         new CulturesForEnumValue((int) AngleUnit.Arcsecond,
                             new[]
                             {
-<<<<<<< HEAD
-                                new AbbreviationsForCulture("en-US", "″", "arcsec"),
-=======
                                 new AbbreviationsForCulture("en-US", "″", "arcsec", "asec", "sec"),
->>>>>>> 93d7fdb4
                             }),
                         new CulturesForEnumValue((int) AngleUnit.Degree,
                             new[]
