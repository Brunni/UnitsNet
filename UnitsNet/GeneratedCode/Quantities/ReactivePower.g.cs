--- conflicted
+++ resolved
@@ -77,12 +77,6 @@
         /// <exception cref="ArgumentException">If value is NaN or Infinity.</exception>
         public ReactivePower(double value, ReactivePowerUnit unit)
         {
-<<<<<<< HEAD
-=======
-            if (unit == ReactivePowerUnit.Undefined)
-              throw new ArgumentException("The quantity can not be created with an undefined unit.", nameof(unit));
-
->>>>>>> b5300902
             _value = Guard.EnsureValidNumber(value, nameof(value));
             _unit = unit;
         }
@@ -199,10 +193,7 @@
             unitConverter.SetConversionFunction<ReactivePower>(ReactivePowerUnit.VoltampereReactive, ReactivePowerUnit.GigavoltampereReactive, quantity => new ReactivePower((quantity.Value) / 1e9d, ReactivePowerUnit.GigavoltampereReactive));
             unitConverter.SetConversionFunction<ReactivePower>(ReactivePowerUnit.VoltampereReactive, ReactivePowerUnit.KilovoltampereReactive, quantity => new ReactivePower((quantity.Value) / 1e3d, ReactivePowerUnit.KilovoltampereReactive));
             unitConverter.SetConversionFunction<ReactivePower>(ReactivePowerUnit.VoltampereReactive, ReactivePowerUnit.MegavoltampereReactive, quantity => new ReactivePower((quantity.Value) / 1e6d, ReactivePowerUnit.MegavoltampereReactive));
-<<<<<<< HEAD
-=======
-
->>>>>>> b5300902
+
             // Register in unit converter: BaseUnit <-> BaseUnit
             unitConverter.SetConversionFunction<ReactivePower>(ReactivePowerUnit.VoltampereReactive, ReactivePowerUnit.VoltampereReactive, quantity => quantity);
 
@@ -529,26 +520,6 @@
             return _value.CompareTo(other.GetValueAs(this.Unit));
         }
 
-<<<<<<< HEAD
-=======
-        /// <inheritdoc />
-        /// <remarks>Consider using <see cref="Equals(ReactivePower, double, ComparisonType)"/> for safely comparing floating point values.</remarks>
-        public override bool Equals(object obj)
-        {
-            if (obj is null || !(obj is ReactivePower objReactivePower))
-                return false;
-
-            return Equals(objReactivePower);
-        }
-
-        /// <inheritdoc />
-        /// <remarks>Consider using <see cref="Equals(ReactivePower, double, ComparisonType)"/> for safely comparing floating point values.</remarks>
-        public bool Equals(ReactivePower other)
-        {
-            return _value.Equals(other.GetValueAs(this.Unit));
-        }
-
->>>>>>> b5300902
         /// <summary>
         ///     <para>
         ///     Compare equality to another ReactivePower within the given absolute or relative tolerance.
@@ -728,7 +699,7 @@
         {
             var converted = ToUnit(unit);
             return (double)converted.Value;
-            }
+        }
 
         #endregion
 
@@ -851,13 +822,7 @@
                 return this;
             else if (conversionType == typeof(ReactivePowerUnit))
                 return Unit;
-<<<<<<< HEAD
-            else if(conversionType == typeof(QuantityInfo))
-=======
-            else if (conversionType == typeof(QuantityType))
-                return ReactivePower.QuantityType;
             else if (conversionType == typeof(QuantityInfo))
->>>>>>> b5300902
                 return ReactivePower.Info;
             else if (conversionType == typeof(BaseDimensions))
                 return ReactivePower.BaseDimensions;
