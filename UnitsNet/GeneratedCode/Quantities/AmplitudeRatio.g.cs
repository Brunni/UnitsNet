--- conflicted
+++ resolved
@@ -77,12 +77,6 @@
         /// <exception cref="ArgumentException">If value is NaN or Infinity.</exception>
         public AmplitudeRatio(double value, AmplitudeRatioUnit unit)
         {
-<<<<<<< HEAD
-=======
-            if (unit == AmplitudeRatioUnit.Undefined)
-              throw new ArgumentException("The quantity can not be created with an undefined unit.", nameof(unit));
-
->>>>>>> b5300902
             _value = Guard.EnsureValidNumber(value, nameof(value));
             _unit = unit;
         }
@@ -199,10 +193,7 @@
             unitConverter.SetConversionFunction<AmplitudeRatio>(AmplitudeRatioUnit.DecibelVolt, AmplitudeRatioUnit.DecibelMicrovolt, quantity => new AmplitudeRatio(quantity.Value + 120, AmplitudeRatioUnit.DecibelMicrovolt));
             unitConverter.SetConversionFunction<AmplitudeRatio>(AmplitudeRatioUnit.DecibelVolt, AmplitudeRatioUnit.DecibelMillivolt, quantity => new AmplitudeRatio(quantity.Value + 60, AmplitudeRatioUnit.DecibelMillivolt));
             unitConverter.SetConversionFunction<AmplitudeRatio>(AmplitudeRatioUnit.DecibelVolt, AmplitudeRatioUnit.DecibelUnloaded, quantity => new AmplitudeRatio(quantity.Value + 2.218487499, AmplitudeRatioUnit.DecibelUnloaded));
-<<<<<<< HEAD
-=======
-
->>>>>>> b5300902
+
             // Register in unit converter: BaseUnit <-> BaseUnit
             unitConverter.SetConversionFunction<AmplitudeRatio>(AmplitudeRatioUnit.DecibelVolt, AmplitudeRatioUnit.DecibelVolt, quantity => quantity);
 
@@ -537,26 +528,6 @@
             return _value.CompareTo(other.GetValueAs(this.Unit));
         }
 
-<<<<<<< HEAD
-=======
-        /// <inheritdoc />
-        /// <remarks>Consider using <see cref="Equals(AmplitudeRatio, double, ComparisonType)"/> for safely comparing floating point values.</remarks>
-        public override bool Equals(object obj)
-        {
-            if (obj is null || !(obj is AmplitudeRatio objAmplitudeRatio))
-                return false;
-
-            return Equals(objAmplitudeRatio);
-        }
-
-        /// <inheritdoc />
-        /// <remarks>Consider using <see cref="Equals(AmplitudeRatio, double, ComparisonType)"/> for safely comparing floating point values.</remarks>
-        public bool Equals(AmplitudeRatio other)
-        {
-            return _value.Equals(other.GetValueAs(this.Unit));
-        }
-
->>>>>>> b5300902
         /// <summary>
         ///     <para>
         ///     Compare equality to another AmplitudeRatio within the given absolute or relative tolerance.
@@ -736,7 +707,7 @@
         {
             var converted = ToUnit(unit);
             return (double)converted.Value;
-            }
+        }
 
         #endregion
 
@@ -859,13 +830,7 @@
                 return this;
             else if (conversionType == typeof(AmplitudeRatioUnit))
                 return Unit;
-<<<<<<< HEAD
-            else if(conversionType == typeof(QuantityInfo))
-=======
-            else if (conversionType == typeof(QuantityType))
-                return AmplitudeRatio.QuantityType;
             else if (conversionType == typeof(QuantityInfo))
->>>>>>> b5300902
                 return AmplitudeRatio.Info;
             else if (conversionType == typeof(BaseDimensions))
                 return AmplitudeRatio.BaseDimensions;
