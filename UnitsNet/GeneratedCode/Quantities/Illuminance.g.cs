//------------------------------------------------------------------------------
// <auto-generated>
//     This code was generated by \generate-code.bat.
//
//     Changes to this file will be lost when the code is regenerated.
//     The build server regenerates the code before each build and a pre-build
//     step will regenerate the code on each local build.
//
//     See https://github.com/angularsen/UnitsNet/wiki/Adding-a-New-Unit for how to add or edit units.
//
//     Add CustomCode\Quantities\MyQuantity.extra.cs files to add code to generated quantities.
//     Add UnitDefinitions\MyQuantity.json and run generate-code.bat to generate new units or quantities.
//
// </auto-generated>
//------------------------------------------------------------------------------

// Licensed under MIT No Attribution, see LICENSE file at the root.
// Copyright 2013 Andreas Gullberg Larsen (andreas.larsen84@gmail.com). Maintained at https://github.com/angularsen/UnitsNet.

using System;
using System.Globalization;
using System.Linq;
using System.Runtime.Serialization;
using UnitsNet.InternalHelpers;
using UnitsNet.Units;

#nullable enable

// ReSharper disable once CheckNamespace

namespace UnitsNet
{
    /// <inheritdoc />
    /// <summary>
    ///     In photometry, illuminance is the total luminous flux incident on a surface, per unit area.
    /// </summary>
    /// <remarks>
    ///     https://en.wikipedia.org/wiki/Illuminance
    /// </remarks>
    [DataContract]
    public partial struct Illuminance : IQuantity<IlluminanceUnit>, IComparable, IComparable<Illuminance>, IConvertible, IFormattable
    {
        /// <summary>
        ///     The numeric value this quantity was constructed with.
        /// </summary>
        [DataMember(Name = "Value", Order = 0)]
        private readonly double _value;

        /// <summary>
        ///     The unit this quantity was constructed with.
        /// </summary>
        [DataMember(Name = "Unit", Order = 1)]
        private readonly IlluminanceUnit? _unit;

        static Illuminance()
        {
            BaseDimensions = new BaseDimensions(-2, 0, 0, 0, 0, 0, 1);
            BaseUnit = IlluminanceUnit.Lux;
            Units = Enum.GetValues(typeof(IlluminanceUnit)).Cast<IlluminanceUnit>().ToArray();
            Zero = new Illuminance(0, BaseUnit);
            Info = new QuantityInfo<IlluminanceUnit>("Illuminance",
                new UnitInfo<IlluminanceUnit>[]
                {
                    new UnitInfo<IlluminanceUnit>(IlluminanceUnit.Kilolux, "Kilolux", BaseUnits.Undefined),
                    new UnitInfo<IlluminanceUnit>(IlluminanceUnit.Lux, "Lux", BaseUnits.Undefined),
                    new UnitInfo<IlluminanceUnit>(IlluminanceUnit.Megalux, "Megalux", BaseUnits.Undefined),
                    new UnitInfo<IlluminanceUnit>(IlluminanceUnit.Millilux, "Millilux", BaseUnits.Undefined),
                },
                BaseUnit, Zero, BaseDimensions);

            DefaultConversionFunctions = new UnitConverter();
            RegisterDefaultConversions(DefaultConversionFunctions);
        }

        /// <summary>
        ///     Creates the quantity with the given numeric value and unit.
        /// </summary>
        /// <param name="value">The numeric value to construct this quantity with.</param>
        /// <param name="unit">The unit representation to construct this quantity with.</param>
        /// <exception cref="ArgumentException">If value is NaN or Infinity.</exception>
        public Illuminance(double value, IlluminanceUnit unit)
        {
<<<<<<< HEAD
=======
            if (unit == IlluminanceUnit.Undefined)
              throw new ArgumentException("The quantity can not be created with an undefined unit.", nameof(unit));

>>>>>>> b5300902
            _value = Guard.EnsureValidNumber(value, nameof(value));
            _unit = unit;
        }

        /// <summary>
        /// Creates an instance of the quantity with the given numeric value in units compatible with the given <see cref="UnitSystem"/>.
        /// If multiple compatible units were found, the first match is used.
        /// </summary>
        /// <param name="value">The numeric value to construct this quantity with.</param>
        /// <param name="unitSystem">The unit system to create the quantity with.</param>
        /// <exception cref="ArgumentNullException">The given <see cref="UnitSystem"/> is null.</exception>
        /// <exception cref="ArgumentException">No unit was found for the given <see cref="UnitSystem"/>.</exception>
        public Illuminance(double value, UnitSystem unitSystem)
        {
            if (unitSystem is null) throw new ArgumentNullException(nameof(unitSystem));

            var unitInfos = Info.GetUnitInfosFor(unitSystem.BaseUnits);
            var firstUnitInfo = unitInfos.FirstOrDefault();

            _value = Guard.EnsureValidNumber(value, nameof(value));
            _unit = firstUnitInfo?.Value ?? throw new ArgumentException("No units were found for the given UnitSystem.", nameof(unitSystem));
        }

        #region Static Properties

        /// <summary>
        ///     The <see cref="UnitConverter" /> containing the default generated conversion functions for <see cref="Illuminance" /> instances.
        /// </summary>
        public static UnitConverter DefaultConversionFunctions { get; }

        /// <inheritdoc cref="IQuantity.QuantityInfo"/>
        public static QuantityInfo<IlluminanceUnit> Info { get; }

        /// <summary>
        ///     The <see cref="BaseDimensions" /> of this quantity.
        /// </summary>
        public static BaseDimensions BaseDimensions { get; }

        /// <summary>
        ///     The base unit of Illuminance, which is Lux. All conversions go via this value.
        /// </summary>
        public static IlluminanceUnit BaseUnit { get; }

        /// <summary>
        ///     All units of measurement for the Illuminance quantity.
        /// </summary>
        public static IlluminanceUnit[] Units { get; }

        /// <summary>
        ///     Gets an instance of this quantity with a value of 0 in the base unit Lux.
        /// </summary>
        public static Illuminance Zero { get; }

        #endregion

        #region Properties

        /// <summary>
        ///     The numeric value this quantity was constructed with.
        /// </summary>
        public double Value => _value;

        Enum IQuantity.Unit => Unit;

        /// <inheritdoc />
        public IlluminanceUnit Unit => _unit.GetValueOrDefault(BaseUnit);

        /// <inheritdoc />
        public QuantityInfo<IlluminanceUnit> QuantityInfo => Info;

        /// <inheritdoc cref="IQuantity.QuantityInfo"/>
        QuantityInfo IQuantity.QuantityInfo => Info;

        /// <summary>
        ///     The <see cref="BaseDimensions" /> of this quantity.
        /// </summary>
        public BaseDimensions Dimensions => Illuminance.BaseDimensions;

        #endregion

        #region Conversion Properties

        /// <summary>
        ///     Gets a <see cref="double"/> value of this quantity converted into <see cref="IlluminanceUnit.Kilolux"/>
        /// </summary>
        public double Kilolux => As(IlluminanceUnit.Kilolux);

        /// <summary>
        ///     Gets a <see cref="double"/> value of this quantity converted into <see cref="IlluminanceUnit.Lux"/>
        /// </summary>
        public double Lux => As(IlluminanceUnit.Lux);

        /// <summary>
        ///     Gets a <see cref="double"/> value of this quantity converted into <see cref="IlluminanceUnit.Megalux"/>
        /// </summary>
        public double Megalux => As(IlluminanceUnit.Megalux);

        /// <summary>
        ///     Gets a <see cref="double"/> value of this quantity converted into <see cref="IlluminanceUnit.Millilux"/>
        /// </summary>
        public double Millilux => As(IlluminanceUnit.Millilux);

        #endregion

        #region Static Methods

        /// <summary>
        /// Registers the default conversion functions in the given <see cref="UnitConverter"/> instance.
        /// </summary>
        /// <param name="unitConverter">The <see cref="UnitConverter"/> to register the default conversion functions in.</param>
        internal static void RegisterDefaultConversions(UnitConverter unitConverter)
        {
            // Register in unit converter: BaseUnit -> IlluminanceUnit
            unitConverter.SetConversionFunction<Illuminance>(IlluminanceUnit.Lux, IlluminanceUnit.Kilolux, quantity => new Illuminance((quantity.Value) / 1e3d, IlluminanceUnit.Kilolux));
            unitConverter.SetConversionFunction<Illuminance>(IlluminanceUnit.Lux, IlluminanceUnit.Megalux, quantity => new Illuminance((quantity.Value) / 1e6d, IlluminanceUnit.Megalux));
            unitConverter.SetConversionFunction<Illuminance>(IlluminanceUnit.Lux, IlluminanceUnit.Millilux, quantity => new Illuminance((quantity.Value) / 1e-3d, IlluminanceUnit.Millilux));
<<<<<<< HEAD
=======

>>>>>>> b5300902
            // Register in unit converter: BaseUnit <-> BaseUnit
            unitConverter.SetConversionFunction<Illuminance>(IlluminanceUnit.Lux, IlluminanceUnit.Lux, quantity => quantity);

            // Register in unit converter: IlluminanceUnit -> BaseUnit
            unitConverter.SetConversionFunction<Illuminance>(IlluminanceUnit.Kilolux, IlluminanceUnit.Lux, quantity => new Illuminance((quantity.Value) * 1e3d, IlluminanceUnit.Lux));
            unitConverter.SetConversionFunction<Illuminance>(IlluminanceUnit.Megalux, IlluminanceUnit.Lux, quantity => new Illuminance((quantity.Value) * 1e6d, IlluminanceUnit.Lux));
            unitConverter.SetConversionFunction<Illuminance>(IlluminanceUnit.Millilux, IlluminanceUnit.Lux, quantity => new Illuminance((quantity.Value) * 1e-3d, IlluminanceUnit.Lux));
        }

        internal static void MapGeneratedLocalizations(UnitAbbreviationsCache unitAbbreviationsCache)
        {
            unitAbbreviationsCache.PerformAbbreviationMapping(IlluminanceUnit.Kilolux, new CultureInfo("en-US"), false, true, new string[]{"klx"});
            unitAbbreviationsCache.PerformAbbreviationMapping(IlluminanceUnit.Lux, new CultureInfo("en-US"), false, true, new string[]{"lx"});
            unitAbbreviationsCache.PerformAbbreviationMapping(IlluminanceUnit.Megalux, new CultureInfo("en-US"), false, true, new string[]{"Mlx"});
            unitAbbreviationsCache.PerformAbbreviationMapping(IlluminanceUnit.Millilux, new CultureInfo("en-US"), false, true, new string[]{"mlx"});
        }

        /// <summary>
        ///     Get unit abbreviation string.
        /// </summary>
        /// <param name="unit">Unit to get abbreviation for.</param>
        /// <returns>Unit abbreviation string.</returns>
        public static string GetAbbreviation(IlluminanceUnit unit)
        {
            return GetAbbreviation(unit, null);
        }

        /// <summary>
        ///     Get unit abbreviation string.
        /// </summary>
        /// <param name="unit">Unit to get abbreviation for.</param>
        /// <returns>Unit abbreviation string.</returns>
        /// <param name="provider">Format to use for localization. Defaults to <see cref="CultureInfo.CurrentCulture" /> if null.</param>
        public static string GetAbbreviation(IlluminanceUnit unit, IFormatProvider? provider)
        {
            return UnitAbbreviationsCache.Default.GetDefaultAbbreviation(unit, provider);
        }

        #endregion

        #region Static Factory Methods

        /// <summary>
        ///     Creates a <see cref="Illuminance"/> from <see cref="IlluminanceUnit.Kilolux"/>.
        /// </summary>
        /// <exception cref="ArgumentException">If value is NaN or Infinity.</exception>
        public static Illuminance FromKilolux(QuantityValue kilolux)
        {
            double value = (double) kilolux;
            return new Illuminance(value, IlluminanceUnit.Kilolux);
        }

        /// <summary>
        ///     Creates a <see cref="Illuminance"/> from <see cref="IlluminanceUnit.Lux"/>.
        /// </summary>
        /// <exception cref="ArgumentException">If value is NaN or Infinity.</exception>
        public static Illuminance FromLux(QuantityValue lux)
        {
            double value = (double) lux;
            return new Illuminance(value, IlluminanceUnit.Lux);
        }

        /// <summary>
        ///     Creates a <see cref="Illuminance"/> from <see cref="IlluminanceUnit.Megalux"/>.
        /// </summary>
        /// <exception cref="ArgumentException">If value is NaN or Infinity.</exception>
        public static Illuminance FromMegalux(QuantityValue megalux)
        {
            double value = (double) megalux;
            return new Illuminance(value, IlluminanceUnit.Megalux);
        }

        /// <summary>
        ///     Creates a <see cref="Illuminance"/> from <see cref="IlluminanceUnit.Millilux"/>.
        /// </summary>
        /// <exception cref="ArgumentException">If value is NaN or Infinity.</exception>
        public static Illuminance FromMillilux(QuantityValue millilux)
        {
            double value = (double) millilux;
            return new Illuminance(value, IlluminanceUnit.Millilux);
        }

        /// <summary>
        ///     Dynamically convert from value and unit enum <see cref="IlluminanceUnit" /> to <see cref="Illuminance" />.
        /// </summary>
        /// <param name="value">Value to convert from.</param>
        /// <param name="fromUnit">Unit to convert from.</param>
        /// <returns>Illuminance unit value.</returns>
        public static Illuminance From(QuantityValue value, IlluminanceUnit fromUnit)
        {
            return new Illuminance((double)value, fromUnit);
        }

        #endregion

        #region Static Parse Methods

        /// <summary>
        ///     Parse a string with one or two quantities of the format "&lt;quantity&gt; &lt;unit&gt;".
        /// </summary>
        /// <param name="str">String to parse. Typically in the form: {number} {unit}</param>
        /// <example>
        ///     Length.Parse("5.5 m", new CultureInfo("en-US"));
        /// </example>
        /// <exception cref="ArgumentNullException">The value of 'str' cannot be null. </exception>
        /// <exception cref="ArgumentException">
        ///     Expected string to have one or two pairs of quantity and unit in the format
        ///     "&lt;quantity&gt; &lt;unit&gt;". Eg. "5.5 m" or "1ft 2in"
        /// </exception>
        /// <exception cref="AmbiguousUnitParseException">
        ///     More than one unit is represented by the specified unit abbreviation.
        ///     Example: Volume.Parse("1 cup") will throw, because it can refer to any of
        ///     <see cref="VolumeUnit.MetricCup" />, <see cref="VolumeUnit.UsLegalCup" /> and <see cref="VolumeUnit.UsCustomaryCup" />.
        /// </exception>
        /// <exception cref="UnitsNetException">
        ///     If anything else goes wrong, typically due to a bug or unhandled case.
        ///     We wrap exceptions in <see cref="UnitsNetException" /> to allow you to distinguish
        ///     Units.NET exceptions from other exceptions.
        /// </exception>
        public static Illuminance Parse(string str)
        {
            return Parse(str, null);
        }

        /// <summary>
        ///     Parse a string with one or two quantities of the format "&lt;quantity&gt; &lt;unit&gt;".
        /// </summary>
        /// <param name="str">String to parse. Typically in the form: {number} {unit}</param>
        /// <example>
        ///     Length.Parse("5.5 m", new CultureInfo("en-US"));
        /// </example>
        /// <exception cref="ArgumentNullException">The value of 'str' cannot be null. </exception>
        /// <exception cref="ArgumentException">
        ///     Expected string to have one or two pairs of quantity and unit in the format
        ///     "&lt;quantity&gt; &lt;unit&gt;". Eg. "5.5 m" or "1ft 2in"
        /// </exception>
        /// <exception cref="AmbiguousUnitParseException">
        ///     More than one unit is represented by the specified unit abbreviation.
        ///     Example: Volume.Parse("1 cup") will throw, because it can refer to any of
        ///     <see cref="VolumeUnit.MetricCup" />, <see cref="VolumeUnit.UsLegalCup" /> and <see cref="VolumeUnit.UsCustomaryCup" />.
        /// </exception>
        /// <exception cref="UnitsNetException">
        ///     If anything else goes wrong, typically due to a bug or unhandled case.
        ///     We wrap exceptions in <see cref="UnitsNetException" /> to allow you to distinguish
        ///     Units.NET exceptions from other exceptions.
        /// </exception>
        /// <param name="provider">Format to use when parsing number and unit. Defaults to <see cref="CultureInfo.CurrentCulture" /> if null.</param>
        public static Illuminance Parse(string str, IFormatProvider? provider)
        {
            return QuantityParser.Default.Parse<Illuminance, IlluminanceUnit>(
                str,
                provider,
                From);
        }

        /// <summary>
        ///     Try to parse a string with one or two quantities of the format "&lt;quantity&gt; &lt;unit&gt;".
        /// </summary>
        /// <param name="str">String to parse. Typically in the form: {number} {unit}</param>
        /// <param name="result">Resulting unit quantity if successful.</param>
        /// <example>
        ///     Length.Parse("5.5 m", new CultureInfo("en-US"));
        /// </example>
        public static bool TryParse(string? str, out Illuminance result)
        {
            return TryParse(str, null, out result);
        }

        /// <summary>
        ///     Try to parse a string with one or two quantities of the format "&lt;quantity&gt; &lt;unit&gt;".
        /// </summary>
        /// <param name="str">String to parse. Typically in the form: {number} {unit}</param>
        /// <param name="result">Resulting unit quantity if successful.</param>
        /// <returns>True if successful, otherwise false.</returns>
        /// <example>
        ///     Length.Parse("5.5 m", new CultureInfo("en-US"));
        /// </example>
        /// <param name="provider">Format to use when parsing number and unit. Defaults to <see cref="CultureInfo.CurrentCulture" /> if null.</param>
        public static bool TryParse(string? str, IFormatProvider? provider, out Illuminance result)
        {
            return QuantityParser.Default.TryParse<Illuminance, IlluminanceUnit>(
                str,
                provider,
                From,
                out result);
        }

        /// <summary>
        ///     Parse a unit string.
        /// </summary>
        /// <param name="str">String to parse. Typically in the form: {number} {unit}</param>
        /// <example>
        ///     Length.ParseUnit("m", new CultureInfo("en-US"));
        /// </example>
        /// <exception cref="ArgumentNullException">The value of 'str' cannot be null. </exception>
        /// <exception cref="UnitsNetException">Error parsing string.</exception>
        public static IlluminanceUnit ParseUnit(string str)
        {
            return ParseUnit(str, null);
        }

        /// <summary>
        ///     Parse a unit string.
        /// </summary>
        /// <param name="str">String to parse. Typically in the form: {number} {unit}</param>
        /// <param name="provider">Format to use when parsing number and unit. Defaults to <see cref="CultureInfo.CurrentCulture" /> if null.</param>
        /// <example>
        ///     Length.ParseUnit("m", new CultureInfo("en-US"));
        /// </example>
        /// <exception cref="ArgumentNullException">The value of 'str' cannot be null. </exception>
        /// <exception cref="UnitsNetException">Error parsing string.</exception>
        public static IlluminanceUnit ParseUnit(string str, IFormatProvider? provider)
        {
            return UnitParser.Default.Parse<IlluminanceUnit>(str, provider);
        }

        /// <inheritdoc cref="TryParseUnit(string,IFormatProvider,out UnitsNet.Units.IlluminanceUnit)"/>
        public static bool TryParseUnit(string str, out IlluminanceUnit unit)
        {
            return TryParseUnit(str, null, out unit);
        }

        /// <summary>
        ///     Parse a unit string.
        /// </summary>
        /// <param name="str">String to parse. Typically in the form: {number} {unit}</param>
        /// <param name="unit">The parsed unit if successful.</param>
        /// <returns>True if successful, otherwise false.</returns>
        /// <example>
        ///     Length.TryParseUnit("m", new CultureInfo("en-US"));
        /// </example>
        /// <param name="provider">Format to use when parsing number and unit. Defaults to <see cref="CultureInfo.CurrentCulture" /> if null.</param>
        public static bool TryParseUnit(string str, IFormatProvider? provider, out IlluminanceUnit unit)
        {
            return UnitParser.Default.TryParse<IlluminanceUnit>(str, provider, out unit);
        }

        #endregion

        #region Arithmetic Operators

        /// <summary>Negate the value.</summary>
        public static Illuminance operator -(Illuminance right)
        {
            return new Illuminance(-right.Value, right.Unit);
        }

        /// <summary>Get <see cref="Illuminance"/> from adding two <see cref="Illuminance"/>.</summary>
        public static Illuminance operator +(Illuminance left, Illuminance right)
        {
            return new Illuminance(left.Value + right.GetValueAs(left.Unit), left.Unit);
        }

        /// <summary>Get <see cref="Illuminance"/> from subtracting two <see cref="Illuminance"/>.</summary>
        public static Illuminance operator -(Illuminance left, Illuminance right)
        {
            return new Illuminance(left.Value - right.GetValueAs(left.Unit), left.Unit);
        }

        /// <summary>Get <see cref="Illuminance"/> from multiplying value and <see cref="Illuminance"/>.</summary>
        public static Illuminance operator *(double left, Illuminance right)
        {
            return new Illuminance(left * right.Value, right.Unit);
        }

        /// <summary>Get <see cref="Illuminance"/> from multiplying value and <see cref="Illuminance"/>.</summary>
        public static Illuminance operator *(Illuminance left, double right)
        {
            return new Illuminance(left.Value * right, left.Unit);
        }

        /// <summary>Get <see cref="Illuminance"/> from dividing <see cref="Illuminance"/> by value.</summary>
        public static Illuminance operator /(Illuminance left, double right)
        {
            return new Illuminance(left.Value / right, left.Unit);
        }

        /// <summary>Get ratio value from dividing <see cref="Illuminance"/> by <see cref="Illuminance"/>.</summary>
        public static double operator /(Illuminance left, Illuminance right)
        {
            return left.Lux / right.Lux;
        }

        #endregion

        #region Equality / IComparable

        /// <summary>Returns true if less or equal to.</summary>
        public static bool operator <=(Illuminance left, Illuminance right)
        {
            return left.Value <= right.GetValueAs(left.Unit);
        }

        /// <summary>Returns true if greater than or equal to.</summary>
        public static bool operator >=(Illuminance left, Illuminance right)
        {
            return left.Value >= right.GetValueAs(left.Unit);
        }

        /// <summary>Returns true if less than.</summary>
        public static bool operator <(Illuminance left, Illuminance right)
        {
            return left.Value < right.GetValueAs(left.Unit);
        }

        /// <summary>Returns true if greater than.</summary>
        public static bool operator >(Illuminance left, Illuminance right)
        {
            return left.Value > right.GetValueAs(left.Unit);
        }

        /// <inheritdoc />
        public int CompareTo(object obj)
        {
            if (obj is null) throw new ArgumentNullException(nameof(obj));
            if (!(obj is Illuminance objIlluminance)) throw new ArgumentException("Expected type Illuminance.", nameof(obj));

            return CompareTo(objIlluminance);
        }

        /// <inheritdoc />
        public int CompareTo(Illuminance other)
        {
            return _value.CompareTo(other.GetValueAs(this.Unit));
        }

<<<<<<< HEAD
=======
        /// <inheritdoc />
        /// <remarks>Consider using <see cref="Equals(Illuminance, double, ComparisonType)"/> for safely comparing floating point values.</remarks>
        public override bool Equals(object obj)
        {
            if (obj is null || !(obj is Illuminance objIlluminance))
                return false;

            return Equals(objIlluminance);
        }

        /// <inheritdoc />
        /// <remarks>Consider using <see cref="Equals(Illuminance, double, ComparisonType)"/> for safely comparing floating point values.</remarks>
        public bool Equals(Illuminance other)
        {
            return _value.Equals(other.GetValueAs(this.Unit));
        }

>>>>>>> b5300902
        /// <summary>
        ///     <para>
        ///     Compare equality to another Illuminance within the given absolute or relative tolerance.
        ///     </para>
        ///     <para>
        ///     Relative tolerance is defined as the maximum allowable absolute difference between this quantity's value and
        ///     <paramref name="other"/> as a percentage of this quantity's value. <paramref name="other"/> will be converted into
        ///     this quantity's unit for comparison. A relative tolerance of 0.01 means the absolute difference must be within +/- 1% of
        ///     this quantity's value to be considered equal.
        ///     <example>
        ///     In this example, the two quantities will be equal if the value of b is within +/- 1% of a (0.02m or 2cm).
        ///     <code>
        ///     var a = Length.FromMeters(2.0);
        ///     var b = Length.FromInches(50.0);
        ///     a.Equals(b, 0.01, ComparisonType.Relative);
        ///     </code>
        ///     </example>
        ///     </para>
        ///     <para>
        ///     Absolute tolerance is defined as the maximum allowable absolute difference between this quantity's value and
        ///     <paramref name="other"/> as a fixed number in this quantity's unit. <paramref name="other"/> will be converted into
        ///     this quantity's unit for comparison.
        ///     <example>
        ///     In this example, the two quantities will be equal if the value of b is within 0.01 of a (0.01m or 1cm).
        ///     <code>
        ///     var a = Length.FromMeters(2.0);
        ///     var b = Length.FromInches(50.0);
        ///     a.Equals(b, 0.01, ComparisonType.Absolute);
        ///     </code>
        ///     </example>
        ///     </para>
        ///     <para>
        ///     Note that it is advised against specifying zero difference, due to the nature
        ///     of floating point operations and using System.Double internally.
        ///     </para>
        /// </summary>
        /// <param name="other">The other quantity to compare to.</param>
        /// <param name="tolerance">The absolute or relative tolerance value. Must be greater than or equal to 0.</param>
        /// <param name="comparisonType">The comparison type: either relative or absolute.</param>
        /// <returns>True if the absolute difference between the two values is not greater than the specified relative or absolute tolerance.</returns>
        public bool Equals(Illuminance other, double tolerance, ComparisonType comparisonType)
        {
            if (tolerance < 0)
                throw new ArgumentOutOfRangeException("tolerance", "Tolerance must be greater than or equal to 0.");

            double thisValue = (double)this.Value;
            double otherValueInThisUnits = other.As(this.Unit);

            return UnitsNet.Comparison.Equals(thisValue, otherValueInThisUnits, tolerance, comparisonType);
        }

        /// <summary>
        ///     Returns the hash code for this instance.
        /// </summary>
        /// <returns>A hash code for the current Illuminance.</returns>
        public override int GetHashCode()
        {
            return new { Info.Name, Value, Unit }.GetHashCode();
        }

        #endregion

        #region Conversion Methods

        /// <summary>
        ///     Convert to the unit representation <paramref name="unit" />.
        /// </summary>
        /// <returns>Value converted to the specified unit.</returns>
        public double As(IlluminanceUnit unit)
        {
            if (Unit == unit)
                return Convert.ToDouble(Value);

            var converted = GetValueAs(unit);
            return Convert.ToDouble(converted);
        }

        /// <inheritdoc cref="IQuantity.As(UnitSystem)"/>
        public double As(UnitSystem unitSystem)
        {
            if (unitSystem is null)
                throw new ArgumentNullException(nameof(unitSystem));

            var unitInfos = Info.GetUnitInfosFor(unitSystem.BaseUnits);

            var firstUnitInfo = unitInfos.FirstOrDefault();
            if (firstUnitInfo == null)
                throw new ArgumentException("No units were found for the given UnitSystem.", nameof(unitSystem));

            return As(firstUnitInfo.Value);
        }

        /// <inheritdoc />
        double IQuantity.As(Enum unit)
        {
            if (!(unit is IlluminanceUnit unitAsIlluminanceUnit))
                throw new ArgumentException($"The given unit is of type {unit.GetType()}. Only {typeof(IlluminanceUnit)} is supported.", nameof(unit));

            return As(unitAsIlluminanceUnit);
        }

        /// <summary>
        ///     Converts this Illuminance to another Illuminance with the unit representation <paramref name="unit" />.
        /// </summary>
        /// <param name="unit">The unit to convert to.</param>
        /// <returns>A Illuminance with the specified unit.</returns>
        public Illuminance ToUnit(IlluminanceUnit unit)
        {
            return ToUnit(unit, DefaultConversionFunctions);
        }

        /// <summary>
        ///     Converts this Illuminance to another Illuminance using the given <paramref name="unitConverter"/> with the unit representation <paramref name="unit" />.
        /// </summary>
        /// <param name="unit">The unit to convert to.</param>
        /// <param name="unitConverter">The <see cref="UnitConverter"/> to use for the conversion.</param>
        /// <returns>A Illuminance with the specified unit.</returns>
        public Illuminance ToUnit(IlluminanceUnit unit, UnitConverter unitConverter)
        {
            if (Unit == unit)
            {
                // Already in requested units.
                return this;
            }
            else if (unitConverter.TryGetConversionFunction((typeof(Illuminance), Unit, typeof(Illuminance), unit), out var conversionFunction))
            {
                // Direct conversion to requested unit found. Return the converted quantity.
                var converted = conversionFunction(this);
                return (Illuminance)converted;
            }
            else if (Unit != BaseUnit)
            {
                // Direct conversion to requested unit NOT found. Convert to BaseUnit, and then from BaseUnit to requested unit.
                var inBaseUnits = ToUnit(BaseUnit);
                return inBaseUnits.ToUnit(unit);
            }
            else
            {
                throw new NotImplementedException($"Can not convert {Unit} to {unit}.");
            }
        }

        /// <inheritdoc />
        IQuantity IQuantity.ToUnit(Enum unit)
        {
            if (!(unit is IlluminanceUnit unitAsIlluminanceUnit))
                throw new ArgumentException($"The given unit is of type {unit.GetType()}. Only {typeof(IlluminanceUnit)} is supported.", nameof(unit));

            return ToUnit(unitAsIlluminanceUnit, DefaultConversionFunctions);
        }

        /// <inheritdoc cref="IQuantity.ToUnit(UnitSystem)"/>
        public Illuminance ToUnit(UnitSystem unitSystem)
        {
            if (unitSystem is null)
                throw new ArgumentNullException(nameof(unitSystem));

            var unitInfos = Info.GetUnitInfosFor(unitSystem.BaseUnits);

            var firstUnitInfo = unitInfos.FirstOrDefault();
            if (firstUnitInfo == null)
                throw new ArgumentException("No units were found for the given UnitSystem.", nameof(unitSystem));

            return ToUnit(firstUnitInfo.Value);
        }

        /// <inheritdoc />
        IQuantity IQuantity.ToUnit(UnitSystem unitSystem) => ToUnit(unitSystem);

        /// <inheritdoc />
        IQuantity<IlluminanceUnit> IQuantity<IlluminanceUnit>.ToUnit(IlluminanceUnit unit) => ToUnit(unit);

        /// <inheritdoc />
        IQuantity<IlluminanceUnit> IQuantity<IlluminanceUnit>.ToUnit(UnitSystem unitSystem) => ToUnit(unitSystem);

        private double GetValueAs(IlluminanceUnit unit)
        {
            var converted = ToUnit(unit);
            return (double)converted.Value;
            }

        #endregion

        #region ToString Methods

        /// <summary>
        ///     Gets the default string representation of value and unit.
        /// </summary>
        /// <returns>String representation.</returns>
        public override string ToString()
        {
            return ToString("g");
        }

        /// <summary>
        ///     Gets the default string representation of value and unit using the given format provider.
        /// </summary>
        /// <returns>String representation.</returns>
        /// <param name="provider">Format to use for localization and number formatting. Defaults to <see cref="CultureInfo.CurrentCulture" /> if null.</param>
        public string ToString(IFormatProvider? provider)
        {
            return ToString("g", provider);
        }

        /// <inheritdoc cref="QuantityFormatter.Format{TUnitType}(IQuantity{TUnitType}, string, IFormatProvider)"/>
        /// <summary>
        /// Gets the string representation of this instance in the specified format string using <see cref="CultureInfo.CurrentCulture" />.
        /// </summary>
        /// <param name="format">The format string.</param>
        /// <returns>The string representation.</returns>
        public string ToString(string format)
        {
            return ToString(format, CultureInfo.CurrentCulture);
        }

        /// <inheritdoc cref="QuantityFormatter.Format{TUnitType}(IQuantity{TUnitType}, string, IFormatProvider)"/>
        /// <summary>
        /// Gets the string representation of this instance in the specified format string using the specified format provider, or <see cref="CultureInfo.CurrentCulture" /> if null.
        /// </summary>
        /// <param name="format">The format string.</param>
        /// <param name="provider">Format to use for localization and number formatting. Defaults to <see cref="CultureInfo.CurrentCulture" /> if null.</param>
        /// <returns>The string representation.</returns>
        public string ToString(string format, IFormatProvider? provider)
        {
            return QuantityFormatter.Format<IlluminanceUnit>(this, format, provider);
        }

        #endregion

        #region IConvertible Methods

        TypeCode IConvertible.GetTypeCode()
        {
            return TypeCode.Object;
        }

        bool IConvertible.ToBoolean(IFormatProvider provider)
        {
            throw new InvalidCastException($"Converting {typeof(Illuminance)} to bool is not supported.");
        }

        byte IConvertible.ToByte(IFormatProvider provider)
        {
            return Convert.ToByte(_value);
        }

        char IConvertible.ToChar(IFormatProvider provider)
        {
            throw new InvalidCastException($"Converting {typeof(Illuminance)} to char is not supported.");
        }

        DateTime IConvertible.ToDateTime(IFormatProvider provider)
        {
            throw new InvalidCastException($"Converting {typeof(Illuminance)} to DateTime is not supported.");
        }

        decimal IConvertible.ToDecimal(IFormatProvider provider)
        {
            return Convert.ToDecimal(_value);
        }

        double IConvertible.ToDouble(IFormatProvider provider)
        {
            return Convert.ToDouble(_value);
        }

        short IConvertible.ToInt16(IFormatProvider provider)
        {
            return Convert.ToInt16(_value);
        }

        int IConvertible.ToInt32(IFormatProvider provider)
        {
            return Convert.ToInt32(_value);
        }

        long IConvertible.ToInt64(IFormatProvider provider)
        {
            return Convert.ToInt64(_value);
        }

        sbyte IConvertible.ToSByte(IFormatProvider provider)
        {
            return Convert.ToSByte(_value);
        }

        float IConvertible.ToSingle(IFormatProvider provider)
        {
            return Convert.ToSingle(_value);
        }

        string IConvertible.ToString(IFormatProvider provider)
        {
            return ToString("g", provider);
        }

        object IConvertible.ToType(Type conversionType, IFormatProvider provider)
        {
            if (conversionType == typeof(Illuminance))
                return this;
            else if (conversionType == typeof(IlluminanceUnit))
                return Unit;
<<<<<<< HEAD
            else if(conversionType == typeof(QuantityInfo))
=======
            else if (conversionType == typeof(QuantityType))
                return Illuminance.QuantityType;
            else if (conversionType == typeof(QuantityInfo))
>>>>>>> b5300902
                return Illuminance.Info;
            else if (conversionType == typeof(BaseDimensions))
                return Illuminance.BaseDimensions;
            else
                throw new InvalidCastException($"Converting {typeof(Illuminance)} to {conversionType} is not supported.");
        }

        ushort IConvertible.ToUInt16(IFormatProvider provider)
        {
            return Convert.ToUInt16(_value);
        }

        uint IConvertible.ToUInt32(IFormatProvider provider)
        {
            return Convert.ToUInt32(_value);
        }

        ulong IConvertible.ToUInt64(IFormatProvider provider)
        {
            return Convert.ToUInt64(_value);
        }

        #endregion
    }
}<|MERGE_RESOLUTION|>--- conflicted
+++ resolved
@@ -80,12 +80,6 @@
         /// <exception cref="ArgumentException">If value is NaN or Infinity.</exception>
         public Illuminance(double value, IlluminanceUnit unit)
         {
-<<<<<<< HEAD
-=======
-            if (unit == IlluminanceUnit.Undefined)
-              throw new ArgumentException("The quantity can not be created with an undefined unit.", nameof(unit));
-
->>>>>>> b5300902
             _value = Guard.EnsureValidNumber(value, nameof(value));
             _unit = unit;
         }
@@ -202,10 +196,7 @@
             unitConverter.SetConversionFunction<Illuminance>(IlluminanceUnit.Lux, IlluminanceUnit.Kilolux, quantity => new Illuminance((quantity.Value) / 1e3d, IlluminanceUnit.Kilolux));
             unitConverter.SetConversionFunction<Illuminance>(IlluminanceUnit.Lux, IlluminanceUnit.Megalux, quantity => new Illuminance((quantity.Value) / 1e6d, IlluminanceUnit.Megalux));
             unitConverter.SetConversionFunction<Illuminance>(IlluminanceUnit.Lux, IlluminanceUnit.Millilux, quantity => new Illuminance((quantity.Value) / 1e-3d, IlluminanceUnit.Millilux));
-<<<<<<< HEAD
-=======
-
->>>>>>> b5300902
+
             // Register in unit converter: BaseUnit <-> BaseUnit
             unitConverter.SetConversionFunction<Illuminance>(IlluminanceUnit.Lux, IlluminanceUnit.Lux, quantity => quantity);
 
@@ -532,26 +523,6 @@
             return _value.CompareTo(other.GetValueAs(this.Unit));
         }
 
-<<<<<<< HEAD
-=======
-        /// <inheritdoc />
-        /// <remarks>Consider using <see cref="Equals(Illuminance, double, ComparisonType)"/> for safely comparing floating point values.</remarks>
-        public override bool Equals(object obj)
-        {
-            if (obj is null || !(obj is Illuminance objIlluminance))
-                return false;
-
-            return Equals(objIlluminance);
-        }
-
-        /// <inheritdoc />
-        /// <remarks>Consider using <see cref="Equals(Illuminance, double, ComparisonType)"/> for safely comparing floating point values.</remarks>
-        public bool Equals(Illuminance other)
-        {
-            return _value.Equals(other.GetValueAs(this.Unit));
-        }
-
->>>>>>> b5300902
         /// <summary>
         ///     <para>
         ///     Compare equality to another Illuminance within the given absolute or relative tolerance.
@@ -731,7 +702,7 @@
         {
             var converted = ToUnit(unit);
             return (double)converted.Value;
-            }
+        }
 
         #endregion
 
@@ -854,13 +825,7 @@
                 return this;
             else if (conversionType == typeof(IlluminanceUnit))
                 return Unit;
-<<<<<<< HEAD
-            else if(conversionType == typeof(QuantityInfo))
-=======
-            else if (conversionType == typeof(QuantityType))
-                return Illuminance.QuantityType;
             else if (conversionType == typeof(QuantityInfo))
->>>>>>> b5300902
                 return Illuminance.Info;
             else if (conversionType == typeof(BaseDimensions))
                 return Illuminance.BaseDimensions;
