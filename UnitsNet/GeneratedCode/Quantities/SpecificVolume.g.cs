--- conflicted
+++ resolved
@@ -76,12 +76,6 @@
         /// <exception cref="ArgumentException">If value is NaN or Infinity.</exception>
         public SpecificVolume(double value, SpecificVolumeUnit unit)
         {
-<<<<<<< HEAD
-=======
-            if (unit == SpecificVolumeUnit.Undefined)
-              throw new ArgumentException("The quantity can not be created with an undefined unit.", nameof(unit));
-
->>>>>>> b5300902
             _value = Guard.EnsureValidNumber(value, nameof(value));
             _unit = unit;
         }
@@ -192,10 +186,7 @@
             // Register in unit converter: BaseUnit -> SpecificVolumeUnit
             unitConverter.SetConversionFunction<SpecificVolume>(SpecificVolumeUnit.CubicMeterPerKilogram, SpecificVolumeUnit.CubicFootPerPound, quantity => new SpecificVolume(quantity.Value * 16.01846353, SpecificVolumeUnit.CubicFootPerPound));
             unitConverter.SetConversionFunction<SpecificVolume>(SpecificVolumeUnit.CubicMeterPerKilogram, SpecificVolumeUnit.MillicubicMeterPerKilogram, quantity => new SpecificVolume((quantity.Value) / 1e-3d, SpecificVolumeUnit.MillicubicMeterPerKilogram));
-<<<<<<< HEAD
-=======
-
->>>>>>> b5300902
+
             // Register in unit converter: BaseUnit <-> BaseUnit
             unitConverter.SetConversionFunction<SpecificVolume>(SpecificVolumeUnit.CubicMeterPerKilogram, SpecificVolumeUnit.CubicMeterPerKilogram, quantity => quantity);
 
@@ -510,26 +501,6 @@
             return _value.CompareTo(other.GetValueAs(this.Unit));
         }
 
-<<<<<<< HEAD
-=======
-        /// <inheritdoc />
-        /// <remarks>Consider using <see cref="Equals(SpecificVolume, double, ComparisonType)"/> for safely comparing floating point values.</remarks>
-        public override bool Equals(object obj)
-        {
-            if (obj is null || !(obj is SpecificVolume objSpecificVolume))
-                return false;
-
-            return Equals(objSpecificVolume);
-        }
-
-        /// <inheritdoc />
-        /// <remarks>Consider using <see cref="Equals(SpecificVolume, double, ComparisonType)"/> for safely comparing floating point values.</remarks>
-        public bool Equals(SpecificVolume other)
-        {
-            return _value.Equals(other.GetValueAs(this.Unit));
-        }
-
->>>>>>> b5300902
         /// <summary>
         ///     <para>
         ///     Compare equality to another SpecificVolume within the given absolute or relative tolerance.
@@ -709,7 +680,7 @@
         {
             var converted = ToUnit(unit);
             return (double)converted.Value;
-            }
+        }
 
         #endregion
 
@@ -832,13 +803,7 @@
                 return this;
             else if (conversionType == typeof(SpecificVolumeUnit))
                 return Unit;
-<<<<<<< HEAD
-            else if(conversionType == typeof(QuantityInfo))
-=======
-            else if (conversionType == typeof(QuantityType))
-                return SpecificVolume.QuantityType;
             else if (conversionType == typeof(QuantityInfo))
->>>>>>> b5300902
                 return SpecificVolume.Info;
             else if (conversionType == typeof(BaseDimensions))
                 return SpecificVolume.BaseDimensions;
